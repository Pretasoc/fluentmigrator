--- conflicted
+++ resolved
@@ -5,7 +5,6 @@
 The format is based on [Keep a Changelog](http://keepachangelog.com/en/1.0.0/)
 and this project adheres to [Semantic Versioning](http://semver.org/spec/v2.0.0.html).
 
-<<<<<<< HEAD
 ## [Unreleased]
 
 ### Breaking changes
@@ -22,13 +21,12 @@
 - `IMigrationRunnerConventions.GetMigrationInfo`
 - `IProfileLoader.ApplyProfiles()`
 - `IProfileLoader.FindProfilesIn`
-=======
+
 ## 2.0.6 (2018-04-24)
 
 ### Fixed
 
 - [#859](https://github.com/fluentmigrator/fluentmigrator/issues/859): The pound sign is only recognized when it's only preceeded by whitespace
->>>>>>> 06eeb2b3
 
 ## 2.0.5 (2018-04-23)
 
