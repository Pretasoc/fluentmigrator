# Changelog

All notable changes to this project will be documented in this file.

The format is based on [Keep a Changelog](http://keepachangelog.com/en/1.0.0/)
and this project adheres to [Semantic Versioning](http://semver.org/spec/v2.0.0.html).

<<<<<<< HEAD
## [Unreleased]
=======
## 3.1.0

### Added

- New `IFilteringMigrationSource` to avoid unnecessary instantiations
- New `IVersionTableMetaDataSourceItem` to specify multiple places to search for version table metadata
- `dotnet-fm` and `Migrate.exe` are now referencing `FSharp.Core` which should ease the problems with F# (issue #883).
- New configuration for types from assemblies (see below)
>>>>>>> abb737b3

### Changed

- [#877](https://github.com/fluentmigrator/fluentmigrator/issues/877): Connection specific information should be resolved as scoped
<<<<<<< HEAD

### Details

#### Issue #877
=======
- [#884](https://github.com/fluentmigrator/fluentmigrator/issues/884): Embedded script cannot be found in assemblies on .NET Core
- [#888](https://github.com/fluentmigrator/fluentmigrator/issues/888): VersionTable not changed after upgrading to 3.0
- Query `IConfigurationRoot` for the connection string if `IConfiguration` couldn't be found

### Fixed

- [#886](https://github.com/fluentmigrator/fluentmigrator/issues/886): Using profiles in 3.x versions
- [#892](https://github.com/fluentmigrator/fluentmigrator/issues/892): Nullable types are not supported in MSBuild runner
- [#890](https://github.com/fluentmigrator/fluentmigrator/issues/890): OracleManaged Migrations fail with runtime Exceptions

### Details

#### `dotnet-fm` now uses the Oracle beta ADO.NET driver

Oracle plans to release a non-beta version of the driver in Q3, but
it's the only Oracle driver that works under Linux/MacOS. The console
tool (`Migrate.exe`) is more Windows-centric and will therefore keep
using the standard Oracle ADO.NET library. The `dotnet-fm` is mostly
used on non-Windows platforms and is therefore predestinated to use
the new beta driver.

The statement from Oracle can be found on the
[Oracle website](http://www.oracle.com/technetwork/topics/dotnet/tech-info/odpnet-dotnet-ef-core-sod-4395108.pdf).

The console tool will switch to the new driver when it becomes stable.

#### New configuration options

```c#
var services = new ServiceCollection()
    .AddFluentMigratorCore()
    .ConfigureRunner(rb => rb
        .AddSQLite()
        .ScanIn(typeof(YourType).Assembly));
        // There is a fluent interface to configure the targets for ScanIn
```

Configurations for `ScanIn(assemblies)`:

```text
--+-------------------------------------------+->
  |                                           ^
  |                                           |
  +- For -+- All() ---------------------------+
  ^       |                                   ^
  |       |                                   |
  |       +- Migrations() ------------+-->+-->+
  |       |                           ^   |
  |       |                           |   |
  |       +- VersionTableMetaData() --+   |
  |       |                           ^   |
  |       |                           |   |
  |       +- EmbeddedResources() -----+   |
  |                                       |
  |                                       v
  +<--------------------------------------+
```

Example:

```c#
var services = new ServiceCollection()
    .AddFluentMigratorCore()
    .ConfigureRunner(rb => rb
        .AddSQLite()
        .ScanIn(typeof(YourType).Assembly)
            .For.Migrations()
            .For.EmbeddedResources());
        // There is a fluent interface to configure the targets for ScanIn
```

#### Dependency injection changes (issue #877)
>>>>>>> abb737b3

##### Supported scenario

This allows the reconfiguration of the connection string/used database at run-time.

##### Applies to

- Connection string
- Processor/generator selection
- Type filters

##### Changes

The following option classes are now resolved using `IOptionSnapshot<T>`:

- `ProcessorOptions`
- `SelectingProcessorAccessorOptions`
- `SelectingGeneratorAccessorOptions`
- `TypeFilterOptions`

The following services are now scoped instead of singleton:

- `IVersionTableMetaDataAccessor`
- `IVersionTableMetaData`
- `IMigrationSource`
- `IMigrationInformationLoader`

The `MigrationSource` now consumes all registered `IMigrationSourceItem` instances.

## 3.0.0

The new documentation is online on [https://fluentmigrator.github.io](https://fluentmigrator.github.io).

### Breaking changes

- [#850](https://github.com/fluentmigrator/fluentmigrator/issues/850): Set minimum .NET Framework version to 4.6.1. Older versions aren't supported anymore.
- `ProcessorOptions.Timeout` is now of type `System.TimeSpan?`
- `MigrationRunner.MaintenanceLoader` is now read-only
- `MigrationRunner.CaughtExceptions` returns now a `IReadOnlyList`
- `dotnet-fm` is now a global tool and requires at least the .NET Core tooling 2.1-preview2

### Added

- [#851](https://github.com/fluentmigrator/fluentmigrator/issues/851): Enable the usage of [Microsoft.Extensions.DependencyInjection](https://github.com/aspnet/DependencyInjection/)
- [#852](https://github.com/fluentmigrator/fluentmigrator/issues/852): Replace custom configuration mechanisms by using [Microsoft.Extensions.Options](https://github.com/aspnet/Options/)
- [#853](https://github.com/fluentmigrator/fluentmigrator/issues/853): Replace the announcer with [Microsoft.Extensions.Logging](https://github.com/aspnet/Logging/)
- Support for loading connection strings using a provided `IConfiguration` service ([Microsoft.Extensions.Configuration](https://github.com/aspnet/Configuration/))
- [#822](https://github.com/fluentmigrator/fluentmigrator/issues/822): `IMigrationExpressionValidator` for custom migration expression validation
- [#809](https://github.com/fluentmigrator/fluentmigrator/issues/809): Ability to add a schema owner during schema creation for SQL Server

### Fixed

- [#767](https://github.com/fluentmigrator/fluentmigrator/issues/767): Append `NULL` constraint for custom types for PostgreSQL and SQL Server

### Deprecated

- `IAssemblyCollection` and all its implementations
- `IAnnouncer` and all its implementations
- `IMigrationRunnerConventions.GetMigrationInfo`
- `IProfileLoader.ApplyProfiles()`
- `IProfileLoader.FindProfilesIn`
- `IMigrationProcessorOptions`
- `IMigrationProcessorFactory` and all its implementations
- `IRunnerContext` and `RunnerContext`, replaced by several dedicated options classes:
  - `RunnerOptions` are the new `RunnerContext` (minus some properties extracted into separate option classes)
  - `ProcessorOptions` for global processor-specific options
  - `GeneratorOptions` to allow setting the compatibility mode
  - `TypeFilterOptions` for filtering migrations by namespace
  - `AnnouncerOptions` to enable showing SQL statements and the elapsed time
  - `SelectingProcessorAccessorOptions` allows selection of a processor by its identifier
  - `SelectingGeneratorAccessorOptions` allows selection of a generator by its identifier
  - `AppConfigConnectionStringAccessorOptions` to allow leading the connection strings from the *.config xml file (deprecated, only for transition to `Microsoft.Extensions.Configuration`)
- `CompatabilityMode` (is now `ComatibilityMode`)
- `ApplicationContext` in various interfaces/classes
- `ManifestResourceNameWithAssembly` replaced by `ValueTuple`
- `MigrationGeneratorFactory`
- `MigrationProcessorFactoryProvider`
- `ITypeMap.GetTypeMap(DbType, int, int)`
- `IDbFactory`: Only the implementations will remain
- Several non-DI constructors

### Additional information

#### Connection string handling

The library assumes that in `ProcessorOptions.ConnectionString` is either a connection string or
a connection string identifier. This are the steps to load the real connection string.

- Queries all `IConnectionStringReader` implementations
  - When a connection string is returned by one of the readers, then this
    connection string will be used
  - When no connection string is returned, try reading from the next `IConnectionStringReader`
- When no reader returned a connection string, then return `ProcessorOptions.ConnectionString`

The connection string stored in `ProcessorOptions.ConnectionString` might be overridden
by registering the `IConnectionStringReader` instance `PassThroughConnectionStringReader`
as scoped service.

When no connection string could be found, the `SelectingProcessorAccessor` returns
a `ConnectionlessProcessor` instead of the previously selected processor.

#### Instantiating a migration runner

```c#
// Initialize the services
var serviceProvider = new ServiceCollection()
    .AddLogging(lb => lb.AddFluentMigratorConsole())
    .AddFluentMigratorCore()
    .ConfigureRunner(
        builder => builder
            .AddSQLite()
            .WithGlobalConnectionString(connectionString)
            .WithMigrationsIn(typeof(AddGTDTables).Assembly))
    .BuildServiceProvider();

// Instantiate the runner
var runner = serviceProvider.GetRequiredService<IMigrationRunner>();

// Run the migrations
runner.MigrateUp();
```

This adds the FluentMigrator services to the service collection and
configures the runner to use SQLite with the given connection string,
announcer and migration assembly.

Now you can instantiate the runner using the built service provider and use
its functions.

## 2.0.7 (2018-04-27)

### Added

- [#856](https://github.com/fluentmigrator/fluentmigrator/pull/865) New constructors to enable passing a custom expression convention set

## 2.0.6 (2018-04-24)

### Fixed

- [#859](https://github.com/fluentmigrator/fluentmigrator/issues/859): The pound sign is only recognized when it's only preceeded by whitespace

## 2.0.5 (2018-04-23)

### Added

- net452 build for the console runner to enable usage of the latest MySQL ADO.NET provider

### Changed

- Added more ADO.NET providers for the console
- The tools are in platform-specific sub-directories again (e.g. `tools/net452/x86/Migrate.exe`)

This has become necessary to enable a better out-of-the-box experience for the migration tool.

## 2.0.4 (2018-04-23)

Unlisted due to unintentional breaking change.

## 2.0.3 (2018-04-22)

### Fixed

- [#858](https://github.com/fluentmigrator/fluentmigrator/issues/858): Don't even try to set the command timeout for SQL Server CE

## 2.0.2 (2018-04-17)

### Fixed

- [#856](https://github.com/fluentmigrator/fluentmigrator/issues/856): Don't fail when an assembly couldn't be loaded
- [#848](https://github.com/fluentmigrator/fluentmigrator/pull/848): `MySql4ProcessorFactory` used the `MySql5Generator`

## 2.0.1 (2018-04-16)

### Fixed

- `FluentMigrator.Console` now contains the migration tool in the `tools/` directory

### Added

- Obsolete `FluentMigrator.Tools` package added as upgrade path

## 2.0.0 (2018-04-15)

### Breaking changes

- `IQuerySchema.DatabaseType` now returns `SqlServer2016`, etc... and not `SqlServer` any more
- Database specific code was moved into its own assemblies
- `IMigrationConventions` was renamed to `IMigrationRunnerConventions`
- `IMigrationContext` doesn't contain the `IMigrationConventions` any more
  - Expression conventions are now bundled in the new `IConventionSet`
- `ICanBeConventional` was removed during the overhaul of the expression convention system
- Strings are now Unicode by default. Use `NonUnicodeString` for ANSI strings
- `FluentMigrator.Tools` was split into the following packages
  - `FluentMigrator.Console`: The `Migrate.exe` tool
  - `FluentMigrator.MSBuild`: The MSBuild `Migrate` task

### Added

- Framework: .NET Standard 2.0 support
- Database:
  - SQL Anywhere 16 support
  - SQL Server 2016 support
  - MySQL:
    - `ALTER/DROP DEFAULT` value support
  - MySQL 5:
    - New dialect
    - `NVARCHAR` for `AsString`
  - SQL Server 2005
    - `WITH (ONLINE=ON/OFF)` support
    - 64 bit identity support
  - Redshift (Amazon, experimental)
  - Firebird
    - New provider option: `Force Quote=true` to enforce quotes
  - All supported databases
    - Streamlined table/index schema quoting
- Unique Constraints: Non-Distinct NULL support (SQL Server 2008 and SQL Anywhere 16)
- Types: DateTime2 support
- Dialect: SQLite foreign key support
- Insert/Update/Delete: DbNull support
- Expression:
  - IfDatabase: Predicate support
  - IfDatabase: Method delegation support
  - Index: Creation with non-key columns
  - Conventions: Default schema name support
  - `SetExistingRowsTo` supports `SystemMethods`
  - Passing arguments to embedded SQL scripts
- Runner:
  - TaskExecutor: HasMigrationsToApply support
  - Case insensitive arguments support
  - `StopOnError` flag

### Changed

- Project:
  - Moving database specific code from `FluentMigrator.Runner` to `FluentMigrator.Runner.<Database>`
  - Extension methods for - e.g. SqlServer - are now in `FluentMigrator.Extensions.SqlServer`
- Database:
  - MySQL: Now announcing SQL scripts
- Runner:
  - Better error messages
  - ListMigrations: showing `(not applied)` for unapplied migrations
  - Show `(BREAKING)` for migrations with breaking changes
  - MSBuild task is available as separate package (with custom .targets file)
  - Use provider default command timeout when no global timeout is set

### Deprecated

- Generic:
  - `IAnnouncer.Write`

### Removed

- Generic:
  - Deprecated functions
  - SchemaDump experiment
  - T4 experiment
- Framework:
  - .NET Framework 3.5 support
- Runner:
  - NAnt build task

### Fixed

- Runner:
  - Match `TagAttribute` by inheritance
- Processors (database specific processing of expressions):
  - Using the new `SqlBatchParser` to parse batches of SQL statements (`GO` statement support)
- Database:
  - Hana: Fixed syntax for dropping a primary key
  - Oracle: Table schema now added more consistently
- Tests:
  - Mark integration tests as ignored when no active processor could be found<|MERGE_RESOLUTION|>--- conflicted
+++ resolved
@@ -5,9 +5,6 @@
 The format is based on [Keep a Changelog](http://keepachangelog.com/en/1.0.0/)
 and this project adheres to [Semantic Versioning](http://semver.org/spec/v2.0.0.html).
 
-<<<<<<< HEAD
-## [Unreleased]
-=======
 ## 3.1.0
 
 ### Added
@@ -16,17 +13,10 @@
 - New `IVersionTableMetaDataSourceItem` to specify multiple places to search for version table metadata
 - `dotnet-fm` and `Migrate.exe` are now referencing `FSharp.Core` which should ease the problems with F# (issue #883).
 - New configuration for types from assemblies (see below)
->>>>>>> abb737b3
 
 ### Changed
 
 - [#877](https://github.com/fluentmigrator/fluentmigrator/issues/877): Connection specific information should be resolved as scoped
-<<<<<<< HEAD
-
-### Details
-
-#### Issue #877
-=======
 - [#884](https://github.com/fluentmigrator/fluentmigrator/issues/884): Embedded script cannot be found in assemblies on .NET Core
 - [#888](https://github.com/fluentmigrator/fluentmigrator/issues/888): VersionTable not changed after upgrading to 3.0
 - Query `IConfigurationRoot` for the connection string if `IConfiguration` couldn't be found
@@ -99,7 +89,6 @@
 ```
 
 #### Dependency injection changes (issue #877)
->>>>>>> abb737b3
 
 ##### Supported scenario
 
