--- conflicted
+++ resolved
@@ -76,25 +76,15 @@
 			const string sql = "ALTER TABLE {0}[{1}] ADD CONSTRAINT {2} FOREIGN KEY ({3}) REFERENCES {4}[{5}] ({6}){7}{8}";
 
 			return string.Format(sql,
-<<<<<<< HEAD
-								 FormatSchema(expression.ForeignKey.ForeignTableSchema),
-								 expression.ForeignKey.ForeignTable,
-								 expression.ForeignKey.Name,
-								 foreignColumns,
-								 FormatSchema(expression.ForeignKey.PrimaryTableSchema),
-								 expression.ForeignKey.PrimaryTable,
-								 primaryColumns,
-								 FormateCascade("DELETE", expression.ForeignKey.OnDelete),
-								 FormateCascade("UPDATE", expression.ForeignKey.OnDelete)
-=======
 								FormatSchema(expression.ForeignKey.ForeignTableSchema),
 								expression.ForeignKey.ForeignTable,
 								expression.ForeignKey.Name,
 								foreignColumns,
 								FormatSchema(expression.ForeignKey.PrimaryTableSchema),
 								expression.ForeignKey.PrimaryTable,
-								primaryColumns
->>>>>>> bc7fcfe7
+								primaryColumns,
+								FormateCascade("DELETE", expression.ForeignKey.OnDelete),
+								FormateCascade("UPDATE", expression.ForeignKey.OnDelete)
 				);
 		}
 
