--- conflicted
+++ resolved
@@ -1,11 +1,10 @@
-﻿using System;
-using System.Collections.Generic;
-using System.Text;
-using FluentMigrator.Expressions;
-using FluentMigrator.Model;
-using FluentMigrator.Runner.Generators.Generic;
-
-<<<<<<< HEAD
+﻿using System;
+using System.Collections.Generic;
+using System.Text;
+using FluentMigrator.Expressions;
+using FluentMigrator.Model;
+using FluentMigrator.Runner.Generators.Generic;
+
 namespace FluentMigrator.Runner.Generators.Postgres
 {
 	public class PostgresGenerator : GenericGenerator
@@ -20,49 +19,31 @@
 		public override string Generate(DeleteSchemaExpression expression)
 		{
 			return string.Format("DROP SCHEMA {0}", Quoter.QuoteSchemaName(expression.SchemaName));
-=======
-namespace FluentMigrator.Runner.Generators.Postgres
-{
-	public class PostgresGenerator : GenericGenerator
-	{
-		public PostgresGenerator() : base(new PostgresColumn(), new PostgresQuoter()) { }
-
-		public override string Generate(CreateSchemaExpression expression)
-		{
-			return string.Format("CREATE SCHEMA {0}", Quoter.QuoteSchemaName(expression.SchemaName));
-		}
-
-		public override string Generate(DeleteSchemaExpression expression)
-		{
-			return string.Format("DROP SCHEMA {0}", Quoter.QuoteSchemaName(expression.SchemaName));
->>>>>>> e3a4ffce
-		}
-
-		public override string Generate(CreateTableExpression expression)
-		{
-			var tableName = Quoter.QuoteTableName(expression.TableName);
-			return string.Format("CREATE TABLE {0}.{1} ({2})", Quoter.QuoteSchemaName(expression.SchemaName), tableName, Column.Generate(expression.Columns, tableName));
-		}
-
-<<<<<<< HEAD
-
+		}
+
+		public override string Generate(CreateTableExpression expression)
+		{
+			var tableName = Quoter.QuoteTableName(expression.TableName);
+			return string.Format("CREATE TABLE {0}.{1} ({2})", Quoter.QuoteSchemaName(expression.SchemaName), tableName, Column.Generate(expression.Columns, tableName));
+		}
+
 		public override string Generate(AlterColumnExpression expression)
-		{
+		{
 			return String.Format("ALTER TABLE {0}.{1} ALTER {2} TYPE {3}", Quoter.QuoteSchemaName(expression.SchemaName), Quoter.QuoteTableName(expression.TableName), Quoter.QuoteColumnName(expression.Column.Name), ((PostgresColumn)Column).GetColumnType(expression.Column));
 		}
 
 		public override string Generate(CreateColumnExpression expression)
-		{
+		{
 			return string.Format("ALTER TABLE {0}.{1} ADD {2}", Quoter.QuoteSchemaName(expression.SchemaName), Quoter.QuoteTableName(expression.TableName), Column.Generate(expression.Column));
 		}
 
 		public override string Generate(DeleteTableExpression expression)
-		{
+		{
 			return String.Format("DROP TABLE {0}.{1}", Quoter.QuoteSchemaName(expression.SchemaName), Quoter.QuoteTableName(expression.TableName));
 		}
 
 		public override string Generate(DeleteColumnExpression expression)
-		{
+		{
 			return string.Format("ALTER TABLE {0}.{1} DROP COLUMN {2}", Quoter.QuoteSchemaName(expression.SchemaName), Quoter.QuoteTableName(expression.TableName), Quoter.QuoteColumnName(expression.ColumnName));
 		}
 
@@ -87,7 +68,7 @@
 		}
 
 		public override string Generate(DeleteForeignKeyExpression expression)
-		{
+		{
 			return string.Format("ALTER TABLE {0}.{1} DROP CONSTRAINT {2}", Quoter.QuoteSchemaName(expression.ForeignKey.ForeignTableSchema), Quoter.QuoteTableName(expression.ForeignKey.ForeignTable), Quoter.Quote(expression.ForeignKey.Name));
 		}
 
@@ -110,80 +91,10 @@
 				result.Append("\"" + column.Name + "\"");
 				result.Append(column.Direction == Direction.Ascending ? " ASC" : " DESC");
 			}
-			result.Append(")");
-
+			result.Append(")");
+
 			return String.Format(result.ToString(), Quoter.QuoteIndexName(expression.Index.Name), Quoter.QuoteSchemaName(expression.Index.SchemaName), Quoter.QuoteTableName(expression.Index.TableName));
 
-=======
-		public override string Generate(AlterColumnExpression expression)
-		{
-			return String.Format("ALTER TABLE {0}.{1} ALTER {2} TYPE {3}", Quoter.QuoteSchemaName(expression.SchemaName), Quoter.QuoteTableName(expression.TableName), Quoter.QuoteColumnName(expression.Column.Name), ((PostgresColumn)Column).GetColumnType(expression.Column));
-		}
-
-		public override string Generate(CreateColumnExpression expression)
-		{
-			return string.Format("ALTER TABLE {0}.{1} ADD {2}", Quoter.QuoteSchemaName(expression.SchemaName), Quoter.QuoteTableName(expression.TableName), Column.Generate(expression.Column));
-		}
-
-		public override string Generate(DeleteTableExpression expression)
-		{
-			return String.Format("DROP TABLE {0}.{1}", Quoter.QuoteSchemaName(expression.SchemaName), Quoter.QuoteTableName(expression.TableName));
-		}
-
-		public override string Generate(DeleteColumnExpression expression)
-		{
-			return string.Format("ALTER TABLE {0}.{1} DROP COLUMN {2}", Quoter.QuoteSchemaName(expression.SchemaName), Quoter.QuoteTableName(expression.TableName), Quoter.QuoteColumnName(expression.ColumnName));
-		}
-
-		public override string Generate(CreateForeignKeyExpression expression)
-		{
-			var primaryColumns = GetColumnList(expression.ForeignKey.PrimaryColumns);
-			var foreignColumns = GetColumnList(expression.ForeignKey.ForeignColumns);
-
-			const string sql = "ALTER TABLE {0}.{1} ADD CONSTRAINT {2} FOREIGN KEY ({3}) REFERENCES {4}.{5} ({6}){7}{8}";
-
-			return string.Format(sql,
-								Quoter.QuoteSchemaName(expression.ForeignKey.ForeignTableSchema),
-								Quoter.QuoteTableName(expression.ForeignKey.ForeignTable),
-								Quoter.Quote(expression.ForeignKey.Name),
-								foreignColumns,
-								Quoter.QuoteSchemaName(expression.ForeignKey.PrimaryTableSchema),
-								Quoter.QuoteTableName(expression.ForeignKey.PrimaryTable),
-								primaryColumns,
-								FormatCascade("DELETE", expression.ForeignKey.OnDelete),
-								FormatCascade("UPDATE", expression.ForeignKey.OnUpdate)
-				);
-		}
-
-		public override string Generate(DeleteForeignKeyExpression expression)
-		{
-			return string.Format("ALTER TABLE {0}.{1} DROP CONSTRAINT {2}", Quoter.QuoteSchemaName(expression.ForeignKey.ForeignTableSchema), Quoter.QuoteTableName(expression.ForeignKey.ForeignTable), Quoter.Quote(expression.ForeignKey.Name));
-		}
-
-		public override string Generate(CreateIndexExpression expression)
-		{
-			var result = new StringBuilder("CREATE");
-			if (expression.Index.IsUnique)
-				result.Append(" UNIQUE");
-
-			result.Append(" INDEX {0} ON {1}.{2} (");
-
-			var first = true;
-			foreach (var column in expression.Index.Columns)
-			{
-				if (first)
-					first = false;
-				else
-					result.Append(",");
-
-				result.Append("\"" + column.Name + "\"");
-				result.Append(column.Direction == Direction.Ascending ? " ASC" : " DESC");
-			}
-			result.Append(")");
-
-			return String.Format(result.ToString(), Quoter.QuoteIndexName(expression.Index.Name), Quoter.QuoteSchemaName(expression.Index.SchemaName), Quoter.QuoteTableName(expression.Index.TableName));
-
->>>>>>> e3a4ffce
 			/*
 			var idx = String.Format(result.ToString(), expression.Index.Name, Quoter.QuoteSchemaName(expression.Index.SchemaName), expression.Index.TableName); 
 			if (!expression.Index.IsClustered)
@@ -193,7 +104,6 @@
 			 // To keep the clustered index up to date run CLUSTER TableName periodically
 			 
 			return string.Format("{0}; CLUSTER {1}\"{2}\" ON \"{3}\"", idx, Quoter.QuoteSchemaName(expression.Index.SchemaName), expression.Index.TableName, expression.Index.Name);
-<<<<<<< HEAD
 			 */
 		}
 
@@ -203,12 +113,12 @@
 		}
 
 		public override string Generate(RenameTableExpression expression)
-		{
+		{
 			return string.Format("ALTER TABLE {0}.{1} RENAME TO {2}", Quoter.QuoteSchemaName(expression.SchemaName), Quoter.QuoteTableName(expression.OldName), Quoter.QuoteTableName(expression.NewName));
 		}
 
 		public override string Generate(RenameColumnExpression expression)
-		{
+		{
 			return string.Format("ALTER TABLE {0}.{1} RENAME COLUMN {2} TO {3}", Quoter.QuoteSchemaName(expression.SchemaName), Quoter.QuoteTableName(expression.TableName), Quoter.QuoteColumnName(expression.OldName), Quoter.QuoteColumnName(expression.NewName));
 		}
 
@@ -226,7 +136,7 @@
 				}
 
 				var columns = GetColumnList(columnNames);
-				var data = GetDataList(columnData);
+				var data = GetDataList(columnData);
 				result.Append(String.Format("INSERT INTO {0}.{1} ({2}) VALUES ({3});", Quoter.QuoteSchemaName(expression.SchemaName), Quoter.QuoteTableName(expression.TableName), columns, data));
 			}
 			return result.ToString();
@@ -242,7 +152,7 @@
 			var result = new StringBuilder();
 
 			if (expression.IsAllRows)
-			{
+			{
 				result.Append(String.Format("DELETE FROM {0}.{1};", Quoter.QuoteSchemaName(expression.SchemaName), Quoter.QuoteTableName(expression.TableName)));
 			}
 			else
@@ -276,7 +186,7 @@
 		}
 
 		public override string Generate(AlterSchemaExpression expression)
-		{
+		{
 			return string.Format("ALTER TABLE {0}.{1} SET SCHEMA {2}", Quoter.QuoteSchemaName(expression.SourceSchemaName), Quoter.QuoteTableName(expression.TableName), Quoter.QuoteSchemaName(expression.DestinationSchemaName));
 		}
 
@@ -301,114 +211,4 @@
 			return result.TrimEnd(',');
 		}
 	}
-}
-=======
-			 */
-		}
-
-		public override string Generate(DeleteIndexExpression expression)
-		{
-			return string.Format("DROP INDEX {0}.{1}", Quoter.QuoteSchemaName(expression.Index.SchemaName), Quoter.QuoteIndexName(expression.Index.Name));
-		}
-
-		public override string Generate(RenameTableExpression expression)
-		{
-			return string.Format("ALTER TABLE {0}.{1} RENAME TO {2}", Quoter.QuoteSchemaName(expression.SchemaName), Quoter.QuoteTableName(expression.OldName), Quoter.QuoteTableName(expression.NewName));
-		}
-
-		public override string Generate(RenameColumnExpression expression)
-		{
-			return string.Format("ALTER TABLE {0}.{1} RENAME COLUMN {2} TO {3}", Quoter.QuoteSchemaName(expression.SchemaName), Quoter.QuoteTableName(expression.TableName), Quoter.QuoteColumnName(expression.OldName), Quoter.QuoteColumnName(expression.NewName));
-		}
-
-		public override string Generate(InsertDataExpression expression)
-		{
-			var result = new StringBuilder();
-			foreach (var row in expression.Rows)
-			{
-				var columnNames = new List<string>();
-				var columnData = new List<object>();
-				foreach (var item in row)
-				{
-					columnNames.Add(item.Key);
-					columnData.Add(item.Value);
-				}
-
-				var columns = GetColumnList(columnNames);
-				var data = GetDataList(columnData);
-				result.Append(String.Format("INSERT INTO {0}.{1} ({2}) VALUES ({3});", Quoter.QuoteSchemaName(expression.SchemaName), Quoter.QuoteTableName(expression.TableName), columns, data));
-			}
-			return result.ToString();
-		}
-
-		public override string Generate(AlterDefaultConstraintExpression expression)
-		{
-			throw new NotImplementedException();
-		}
-
-		public override string Generate(DeleteDataExpression expression)
-		{
-			var result = new StringBuilder();
-
-			if (expression.IsAllRows)
-			{
-				result.Append(String.Format("DELETE FROM {0}.{1};", Quoter.QuoteSchemaName(expression.SchemaName), Quoter.QuoteTableName(expression.TableName)));
-			}
-			else
-			{
-				foreach (var row in expression.Rows)
-				{
-					var where = String.Empty;
-					var i = 0;
-
-					foreach (var item in row)
-					{
-						if (i != 0)
-						{
-							where += " AND ";
-						}
-
-						where += String.Format("{0} {1} {2}", Quoter.QuoteColumnName(item.Key), item.Value == null ? "IS" : "=", Quoter.QuoteValue(item.Value));
-						i++;
-					}
-
-					result.Append(String.Format("DELETE FROM {0}.{1} WHERE {2};", Quoter.QuoteSchemaName(expression.SchemaName), Quoter.QuoteTableName(expression.TableName), where));
-				}
-			}
-
-			return result.ToString();
-		}
-
-		public override string Generate(UpdateDataExpression expression)
-		{
-			throw new NotImplementedException();
-		}
-
-		public override string Generate(AlterSchemaExpression expression)
-		{
-			return string.Format("ALTER TABLE {0}.{1} SET SCHEMA {2}", Quoter.QuoteSchemaName(expression.SourceSchemaName), Quoter.QuoteTableName(expression.TableName), Quoter.QuoteSchemaName(expression.DestinationSchemaName));
-		}
-
-
-		protected string GetColumnList(IEnumerable<string> columns)
-		{
-			var result = "";
-			foreach (var column in columns)
-			{
-				result += Quoter.QuoteColumnName(column) + ",";
-			}
-			return result.TrimEnd(',');
-		}
-
-		protected string GetDataList(List<object> data)
-		{
-			var result = "";
-			foreach (var column in data)
-			{
-				result += Quoter.QuoteValue(column) + ",";
-			}
-			return result.TrimEnd(',');
-		}
-	}
-}
->>>>>>> e3a4ffce
+}