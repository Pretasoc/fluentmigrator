--- conflicted
+++ resolved
@@ -52,12 +52,7 @@
 
         protected virtual void Initialize()
         {
-<<<<<<< HEAD
             List<Assembly> assemblies = new List<Assembly>();
-=======
-            var assembly = AssemblyLoaderFactory.GetAssemblyLoader(RunnerContext.Target).Load();
-            var processor = RunnerContext.NoConnection? InitializeConnectionlessProcessor():InitializeProcessor(assembly.Location);
->>>>>>> 75e1b8d0
 
             foreach (var target in RunnerContext.Targets)
             {
@@ -71,8 +66,7 @@
 
             var assemblyCollection = new AssemblyCollection(assemblies);
 
-            var connectionString = LoadConnectionString(assemblyCollection);
-            var processor = InitializeProcessor(connectionString);
+            var processor = RunnerContext.NoConnection? InitializeConnectionlessProcessor():InitializeProcessor(assemblyCollection);
 
             Runner = new MigrationRunner(assemblyCollection, RunnerContext, processor);
         }
@@ -120,11 +114,7 @@
             RunnerContext.Announcer.Say("Task completed.");
         }
 
-<<<<<<< HEAD
-        private IMigrationProcessor InitializeProcessor(string connectionString)
-=======
         private IMigrationProcessor InitializeConnectionlessProcessor()
->>>>>>> 75e1b8d0
         {
             var options = new ProcessorOptions
             {
@@ -140,7 +130,7 @@
             return processor;
         }
 
-        private IMigrationProcessor InitializeProcessor(string assemblyLocation)
+        private IMigrationProcessor InitializeProcessor(IAssemblyCollection assemblyCollection)
         {
 
             if (RunnerContext.Timeout == 0)
@@ -148,7 +138,7 @@
                 RunnerContext.Timeout = 30; // Set default timeout for command
             }
 
-            var connectionString =  LoadConnectionString(assemblyLocation);
+            var connectionString = LoadConnectionString(assemblyCollection);
             var processorFactory = ProcessorFactoryProvider.GetFactory(RunnerContext.Database);
 
             if (processorFactory == null)
