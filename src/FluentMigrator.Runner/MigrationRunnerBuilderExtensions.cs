#region License
// Copyright (c) 2018, FluentMigrator Project
//
// Licensed under the Apache License, Version 2.0 (the "License");
// you may not use this file except in compliance with the License.
// You may obtain a copy of the License at
//
// http://www.apache.org/licenses/LICENSE-2.0
//
// Unless required by applicable law or agreed to in writing, software
// distributed under the License is distributed on an "AS IS" BASIS,
// WITHOUT WARRANTIES OR CONDITIONS OF ANY KIND, either express or implied.
// See the License for the specific language governing permissions and
// limitations under the License.
#endregion

using System;
<<<<<<< HEAD
=======
using System.Linq;
>>>>>>> abb737b3
using System.Reflection;

using FluentMigrator.Infrastructure;
using FluentMigrator.Runner.Initialization;
using FluentMigrator.Runner.Processors;
using FluentMigrator.Runner.VersionTableInfo;

using JetBrains.Annotations;

using Microsoft.Extensions.DependencyInjection;

namespace FluentMigrator.Runner
{
    /// <summary>
    /// Extension methods for the <see cref="IMigrationRunnerBuilder"/> interface
    /// </summary>
    public static class MigrationRunnerBuilderExtensions
    {
        /// <summary>
        /// Sets configuration action for global processor options
        /// </summary>
        /// <param name="builder">The runner builder</param>
        /// <param name="configureAction">The configuration action</param>
        /// <returns>The runner builder</returns>
        public static IMigrationRunnerBuilder ConfigureGlobalProcessorOptions(
            this IMigrationRunnerBuilder builder,
            Action<ProcessorOptions> configureAction)
        {
            builder.Services.Configure(configureAction);
            return builder;
        }

        /// <summary>
        /// Sets the global connection string
        /// </summary>
        /// <param name="builder">The runner builder</param>
        /// <param name="connectionStringOrName">The connection string or name to use</param>
        /// <returns>The runner builder</returns>
        public static IMigrationRunnerBuilder WithGlobalConnectionString(
            this IMigrationRunnerBuilder builder,
            string connectionStringOrName)
        {
            builder.Services.Configure<ProcessorOptions>(opt => opt.ConnectionString = connectionStringOrName);
            return builder;
        }

        /// <summary>
        /// Sets the global command timeout
        /// </summary>
        /// <param name="builder">The runner builder</param>
        /// <param name="commandTimeout">The global command timeout</param>
        /// <returns>The runner builder</returns>
        public static IMigrationRunnerBuilder WithGlobalCommandTimeout(
            this IMigrationRunnerBuilder builder,
            TimeSpan commandTimeout)
        {
            builder.Services.Configure<ProcessorOptions>(opt => opt.Timeout = commandTimeout);
            return builder;
        }

        /// <summary>
        /// Sets the global preview mode
        /// </summary>
        /// <param name="builder">The runner builder</param>
        /// <param name="preview">The global preview mode</param>
        /// <returns>The runner builder</returns>
        public static IMigrationRunnerBuilder AsGlobalPreview(
            this IMigrationRunnerBuilder builder,
            bool preview = true)
        {
            builder.Services.Configure<ProcessorOptions>(opt => opt.PreviewOnly = preview);
            return builder;
        }

        /// <summary>
        /// Sets the version table meta data
        /// </summary>
        /// <param name="builder">The runner builder</param>
        /// <param name="versionTableMetaData">The version table meta data</param>
        /// <returns>The runner builder</returns>
        public static IMigrationRunnerBuilder WithVersionTable(
            this IMigrationRunnerBuilder builder,
            IVersionTableMetaData versionTableMetaData)
        {
            builder.Services
                .AddScoped<IVersionTableMetaDataAccessor>(
                    _ => new PassThroughVersionTableMetaDataAccessor(versionTableMetaData));
            return builder;
        }

        /// <summary>
        /// Sets the migration runner conventions
        /// </summary>
        /// <param name="builder">The runner builder</param>
        /// <param name="conventions">The migration runner conventions</param>
        /// <returns>The runner builder</returns>
        public static IMigrationRunnerBuilder WithRunnerConventions(
            this IMigrationRunnerBuilder builder,
            IMigrationRunnerConventions conventions)
        {
            builder.Services
                .AddSingleton<IMigrationRunnerConventionsAccessor>(
                    new PassThroughMigrationRunnerConventionsAccessor(conventions));
            return builder;
        }

        /// <summary>
        /// Adds the migrations
        /// </summary>
        /// <param name="builder">The runner builder</param>
        /// <param name="assemblies">The target assemblies</param>
        /// <returns>The runner builder</returns>
        public static IMigrationRunnerBuilder WithMigrationsIn(
            this IMigrationRunnerBuilder builder,
            [NotNull, ItemNotNull] params Assembly[] assemblies)
        {
            builder.Services
                .AddSingleton<IMigrationSourceItem>(new AssemblyMigrationSourceItem(assemblies));
            return builder;
        }
<<<<<<< HEAD
=======

        /// <summary>
        /// Scans for types in the given assemblies
        /// </summary>
        /// <param name="builder">The runner builder</param>
        /// <param name="assemblies">The assemblies to scan</param>
        /// <returns>The next step</returns>
        public static IScanInBuilder ScanIn(
            this IMigrationRunnerBuilder builder,
            [NotNull, ItemNotNull] params Assembly[] assemblies)
        {
            var sourceItem = new AssemblySourceItem(assemblies);
            return new ScanInBuilder(builder, sourceItem);
        }

        private class ScanInBuilder : IScanInBuilder, IScanInForBuilder
        {
            private readonly IMigrationRunnerBuilder _builder;

            public ScanInBuilder(IMigrationRunnerBuilder builder, IAssemblySourceItem currentSourceItem)
            {
                if (builder.DanglingAssemblySourceItem != null)
                {
                    builder.Services
                        .AddSingleton(builder.DanglingAssemblySourceItem);
                }

                _builder = builder;
                _builder.DanglingAssemblySourceItem = currentSourceItem;
                SourceItem = currentSourceItem;
            }

            private ScanInBuilder(
                IMigrationRunnerBuilder builder,
                IAssemblySourceItem currentSourceItem,
                IMigrationSourceItem sourceItem)
            {
                _builder = builder;
                SourceItem = currentSourceItem;

                _builder.DanglingAssemblySourceItem = null;
                Services.AddSingleton(sourceItem);
            }

            private ScanInBuilder(
                IMigrationRunnerBuilder builder,
                IAssemblySourceItem currentSourceItem,
                IVersionTableMetaDataSourceItem sourceItem)
            {
                _builder = builder;
                SourceItem = currentSourceItem;

                _builder.DanglingAssemblySourceItem = null;
                Services.AddSingleton(sourceItem);
            }

            private ScanInBuilder(
                IMigrationRunnerBuilder builder,
                IAssemblySourceItem currentSourceItem,
                IEmbeddedResourceProvider sourceItem)
            {
                _builder = builder;
                SourceItem = currentSourceItem;

                _builder.DanglingAssemblySourceItem = null;
                Services.AddSingleton(sourceItem);
            }

            /// <inheritdoc />
            public IServiceCollection Services => _builder.Services;

            /// <inheritdoc />
            public IAssemblySourceItem DanglingAssemblySourceItem
            {
                get => _builder.DanglingAssemblySourceItem;
                set => _builder.DanglingAssemblySourceItem = value;
            }

            /// <inheritdoc />
            public IAssemblySourceItem SourceItem { get; }

            /// <inheritdoc />
            public IScanInForBuilder For => this;

            /// <inheritdoc />
            public IScanInBuilder Migrations()
            {
                var sourceItem = new AssemblyMigrationSourceItem(SourceItem.Assemblies.ToList());
                return new ScanInBuilder(_builder, SourceItem, sourceItem);
            }

            /// <inheritdoc />
            public IScanInBuilder VersionTableMetaData()
            {
                var sourceItem = new AssemblyVersionTableMetaDataSourceItem(SourceItem.Assemblies.ToArray());
                return new ScanInBuilder(_builder, SourceItem, sourceItem);
            }

            /// <inheritdoc />
            public IScanInBuilder EmbeddedResources()
            {
                var sourceItem = new DefaultEmbeddedResourceProvider(SourceItem.Assemblies.ToArray());
                return new ScanInBuilder(_builder, SourceItem, sourceItem);
            }

            /// <inheritdoc />
            public IMigrationRunnerBuilder All()
            {
                Services.AddSingleton(SourceItem);
                _builder.DanglingAssemblySourceItem = null;
                return _builder;
            }
        }
>>>>>>> abb737b3
    }
}<|MERGE_RESOLUTION|>--- conflicted
+++ resolved
@@ -15,10 +15,7 @@
 #endregion
 
 using System;
-<<<<<<< HEAD
-=======
 using System.Linq;
->>>>>>> abb737b3
 using System.Reflection;
 
 using FluentMigrator.Infrastructure;
@@ -139,8 +136,6 @@
                 .AddSingleton<IMigrationSourceItem>(new AssemblyMigrationSourceItem(assemblies));
             return builder;
         }
-<<<<<<< HEAD
-=======
 
         /// <summary>
         /// Scans for types in the given assemblies
@@ -254,6 +249,5 @@
                 return _builder;
             }
         }
->>>>>>> abb737b3
     }
 }