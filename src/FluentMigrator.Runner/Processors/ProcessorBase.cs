#region License
// 
// Copyright (c) 2007-2009, Sean Chambers <schambers80@gmail.com>
// 
// Licensed under the Apache License, Version 2.0 (the "License");
// you may not use this file except in compliance with the License.
// You may obtain a copy of the License at
//
//   http://www.apache.org/licenses/LICENSE-2.0
//
// Unless required by applicable law or agreed to in writing, software
// distributed under the License is distributed on an "AS IS" BASIS,
// WITHOUT WARRANTIES OR CONDITIONS OF ANY KIND, either express or implied.
// See the License for the specific language governing permissions and
// limitations under the License.
//
#endregion

using FluentMigrator.Builders.Execute;
using FluentMigrator.Expressions;

namespace FluentMigrator.Runner.Processors
{
    public abstract class ProcessorBase : IMigrationProcessor
    {
        protected readonly IMigrationGenerator Generator;
        protected readonly IAnnouncer Announcer;
        public IMigrationProcessorOptions Options { get; private set; }
        public abstract string DatabaseType { get; }

        protected ProcessorBase(IMigrationGenerator generator, IAnnouncer announcer, IMigrationProcessorOptions options)
        {
            Generator = generator;
            Announcer = announcer;
            Options = options;
        }

        public virtual void Process(CreateSchemaExpression expression)
        {
            Process(Generator.Generate(expression));
        }

        public virtual void Process(DeleteSchemaExpression expression)
        {
            Process(Generator.Generate(expression));
        }

        public virtual void Process(CreateTableExpression expression)
        {
            Process(Generator.Generate(expression));
        }

        public virtual void Process(AlterTableExpression expression)
        {
            Process(Generator.Generate(expression));
        }

        public virtual void Process(AlterColumnExpression expression)
        {
            Process(Generator.Generate(expression));
        }

        public virtual void Process(CreateColumnExpression expression)
        {
            Process(Generator.Generate(expression));
        }

        public virtual void Process(DeleteTableExpression expression)
        {
            Process(Generator.Generate(expression));
        }

        public virtual void Process(DeleteColumnExpression expression)
        {
            Process(Generator.Generate(expression));
        }

        public virtual void Process(CreateForeignKeyExpression expression)
        {
            Process(Generator.Generate(expression));
        }

        public virtual void Process(DeleteForeignKeyExpression expression)
        {
            Process(Generator.Generate(expression));
        }

        public virtual void Process(CreateIndexExpression expression)
        {
            Process(Generator.Generate(expression));
        }

        public virtual void Process(DeleteIndexExpression expression)
        {
            Process(Generator.Generate(expression));
        }

        public virtual void Process(RenameTableExpression expression)
        {
            Process(Generator.Generate(expression));
        }

        public virtual void Process(RenameColumnExpression expression)
        {
            Process(Generator.Generate(expression));
        }

        public void Process(InsertDataExpression expression)
        {
            Process(Generator.Generate(expression));
        }

        public void Process(DeleteDataExpression expression)
        {
            Process(Generator.Generate(expression));
        }

        public void Process(AlterDefaultConstraintExpression expression)
        {
            Process(Generator.Generate(expression));
        }

        public void Process(UpdateDataExpression expression)
        {
            Process(Generator.Generate(expression));
        }

        public abstract void Process(PerformDBOperationExpression expression);

        public void Process(AlterSchemaExpression expression)
        {
            Process(Generator.Generate(expression));
        }

        public void Process(CreateSequenceExpression expression)
        {
            Process(Generator.Generate(expression));
        }

        public void Process(DeleteSequenceExpression expression)
        {
            Process(Generator.Generate(expression));
        }

<<<<<<< HEAD
        public virtual void Process(CreateConstraintExpression expression)
        {
            Process(Generator.Generate(expression));
        }

        public virtual void Process(DeleteConstraintExpression expression)
=======
        public void Process(DeleteDefaultConstraintExpression expression)
>>>>>>> 7fd13620
        {
            Process(Generator.Generate(expression));
        }

        protected abstract void Process(string sql);

        public virtual void BeginTransaction()
        {
        }

        public virtual void CommitTransaction()
        {
        }

        public virtual void RollbackTransaction()
        {
        }

        public abstract System.Data.DataSet ReadTableData(string schemaName, string tableName);
        public abstract System.Data.DataSet Read(string template, params object[] args);
        public abstract bool Exists(string template, params object[] args);
        public abstract void Execute(string template, params object[] args);
        public abstract bool SchemaExists(string schemaName);
        public abstract bool TableExists(string schemaName, string tableName);
        public abstract bool ColumnExists(string schemaName, string tableName, string columnName);
        public abstract bool ConstraintExists(string schemaName, string tableName, string constraintName);
        public abstract bool IndexExists(string schemaName, string tableName, string indexName);
    }
}<|MERGE_RESOLUTION|>--- conflicted
+++ resolved
@@ -142,16 +142,17 @@
             Process(Generator.Generate(expression));
         }
 
-<<<<<<< HEAD
         public virtual void Process(CreateConstraintExpression expression)
         {
             Process(Generator.Generate(expression));
         }
 
         public virtual void Process(DeleteConstraintExpression expression)
-=======
+        {
+            Process(Generator.Generate(expression));
+        }
+
         public void Process(DeleteDefaultConstraintExpression expression)
->>>>>>> 7fd13620
         {
             Process(Generator.Generate(expression));
         }
