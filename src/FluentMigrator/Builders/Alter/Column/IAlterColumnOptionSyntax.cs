--- conflicted
+++ resolved
@@ -18,13 +18,7 @@
 
 namespace FluentMigrator.Builders.Alter.Column
 {
-<<<<<<< HEAD
-    public interface IAlterColumnOptionSyntax : IColumnOptionSyntax<IAlterColumnOptionSyntax>
-    {
-    }
-=======
     public interface IAlterColumnOptionSyntax : IColumnOptionSyntax<IAlterColumnOptionSyntax, IAlterColumnOptionOrForeignKeyCascadeSyntax>
 	{
 	}
->>>>>>> 007e9351
 }