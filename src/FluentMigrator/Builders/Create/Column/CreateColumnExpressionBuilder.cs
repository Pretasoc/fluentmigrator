#region License
// 
// Copyright (c) 2007-2009, Sean Chambers <schambers80@gmail.com>
// 
// Licensed under the Apache License, Version 2.0 (the "License");
// you may not use this file except in compliance with the License.
// You may obtain a copy of the License at
//
//   http://www.apache.org/licenses/LICENSE-2.0
//
// Unless required by applicable law or agreed to in writing, software
// distributed under the License is distributed on an "AS IS" BASIS,
// WITHOUT WARRANTIES OR CONDITIONS OF ANY KIND, either express or implied.
// See the License for the specific language governing permissions and
// limitations under the License.
//
#endregion

using System.Collections.Generic;
using FluentMigrator.Expressions;
using FluentMigrator.Infrastructure;
using FluentMigrator.Model;
using System;

namespace FluentMigrator.Builders.Create.Column
{
<<<<<<< HEAD
    public class CreateColumnExpressionBuilder : ExpressionBuilderWithColumnTypesBase<CreateColumnExpression, ICreateColumnOptionSyntax>,
        ICreateColumnOnTableSyntax,
        ICreateColumnOptionSyntax,
        ICreateColumnAsTypeOrInSchemaSyntax
    {
        private readonly IMigrationContext _context;

        public CreateColumnExpressionBuilder(CreateColumnExpression expression, IMigrationContext context)
            : base(expression)
        {
            _context = context;
        }

        public ICreateColumnAsTypeOrInSchemaSyntax OnTable(string name)
        {
            Expression.TableName = name;
            return this;
        }

        public ICreateColumnAsTypeSyntax InSchema(string schemaName)
        {
            Expression.SchemaName = schemaName;
            return this;
        }

        public ICreateColumnOptionSyntax WithDefault(SystemMethods method)
        {
            Expression.Column.DefaultValue = method;
            return this;
        }

        public ICreateColumnOptionSyntax WithDefaultValue(object value)
        {
            Expression.Column.DefaultValue = value;
            return this;
        }

        public ICreateColumnOptionSyntax Identity()
        {
            Expression.Column.IsIdentity = true;
            return this;
        }

        public ICreateColumnOptionSyntax Indexed()
        {
            return Indexed(null);
        }

        public ICreateColumnOptionSyntax Indexed(string indexName)
        {
            Expression.Column.IsIndexed = true;

            var index = new CreateIndexExpression
            {
                Index = new IndexDefinition
                {
                    Name = indexName,
                    SchemaName = Expression.SchemaName,
                    TableName = Expression.TableName
                }
            };

            index.Index.Columns.Add(new IndexColumnDefinition
            {
                Name = Expression.Column.Name
            });

            _context.Expressions.Add(index);

            return this;
        }

        public ICreateColumnOptionSyntax PrimaryKey()
        {
            Expression.Column.IsPrimaryKey = true;
            return this;
        }

        public ICreateColumnOptionSyntax PrimaryKey(string primaryKeyName)
        {
            Expression.Column.IsPrimaryKey = true;
            Expression.Column.PrimaryKeyName = primaryKeyName;
            return this;
        }

        public ICreateColumnOptionSyntax Nullable()
        {
            Expression.Column.IsNullable = true;
            return this;
        }

        public ICreateColumnOptionSyntax NotNullable()
        {
            Expression.Column.IsNullable = false;
            return this;
        }

        public ICreateColumnOptionSyntax Unique()
        {
            return Unique(null);
        }

        public ICreateColumnOptionSyntax Unique(string indexName)
        {
            Expression.Column.IsUnique = true;

            var index = new CreateIndexExpression
            {
                Index = new IndexDefinition
                {
                    Name = indexName,
                    SchemaName = Expression.SchemaName,
                    TableName = Expression.TableName,
                    IsUnique = true
                }
            };

            index.Index.Columns.Add(new IndexColumnDefinition
            {
                Name = Expression.Column.Name
            });

            _context.Expressions.Add(index);

            return this;
=======
	public class CreateColumnExpressionBuilder : ExpressionBuilderWithColumnTypesBase<CreateColumnExpression, ICreateColumnOptionSyntax>,
		ICreateColumnOnTableSyntax,
		ICreateColumnOptionSyntax,
		ICreateColumnAsTypeOrInSchemaSyntax,
        ICreateColumnOptionOrForeignKeyCascadeSyntax
	{
        public ForeignKeyDefinition CurrentForeignKey { get; set; }
		private readonly IMigrationContext _context;

		public CreateColumnExpressionBuilder(CreateColumnExpression expression, IMigrationContext context)
			: base(expression)
		{
			_context = context;
		}

		public ICreateColumnAsTypeOrInSchemaSyntax OnTable(string name)
		{
			Expression.TableName = name;
			return this;
		}

		public ICreateColumnAsTypeSyntax InSchema(string schemaName)
		{
			Expression.SchemaName = schemaName;
			return this;
		}

		public ICreateColumnOptionSyntax WithDefaultValue(object value)
		{
			Expression.Column.DefaultValue = value;
			return this;
		}

		public ICreateColumnOptionSyntax Identity()
		{
			Expression.Column.IsIdentity = true;
			return this;
		}

		public ICreateColumnOptionSyntax Indexed()
		{
			Expression.Column.IsIndexed = true;
			return this;
		}

		public ICreateColumnOptionSyntax PrimaryKey()
		{
			Expression.Column.IsPrimaryKey = true;
			return this;
		}

		public ICreateColumnOptionSyntax PrimaryKey(string primaryKeyName)
		{
			Expression.Column.IsPrimaryKey = true;
			Expression.Column.PrimaryKeyName = primaryKeyName;
			return this;
		}

		public ICreateColumnOptionSyntax Nullable()
		{
			Expression.Column.IsNullable = true;
			return this;
		}

		public ICreateColumnOptionSyntax NotNullable()
		{
			Expression.Column.IsNullable = false;
			return this;
		}

		public ICreateColumnOptionSyntax Unique()
		{
			Expression.Column.IsUnique = true;
			return this;
>>>>>>> 007e9351
        }

        public ICreateColumnOptionOrForeignKeyCascadeSyntax ForeignKey(string primaryTableName, string primaryColumnName)
        {
            return ForeignKey(null, null, primaryTableName, primaryColumnName);
        }

        public ICreateColumnOptionOrForeignKeyCascadeSyntax ForeignKey(string foreignKeyName, string primaryTableName, string primaryColumnName)
        {
            return ForeignKey(foreignKeyName, null, primaryTableName, primaryColumnName);
        }

        public ICreateColumnOptionOrForeignKeyCascadeSyntax ForeignKey(string foreignKeyName, string primaryTableSchema, string primaryTableName, string primaryColumnName)
        {
            Expression.Column.IsForeignKey = true;

            var fk = new CreateForeignKeyExpression
            {
                ForeignKey = new ForeignKeyDefinition
                {
                    Name = foreignKeyName,
                    PrimaryTable = primaryTableName,
                    PrimaryTableSchema = primaryTableSchema,
                    ForeignTable = Expression.TableName,
                    ForeignTableSchema = Expression.SchemaName
                }
            };

            fk.ForeignKey.PrimaryColumns.Add(primaryColumnName);
            fk.ForeignKey.ForeignColumns.Add(Expression.Column.Name);

            _context.Expressions.Add(fk);
            CurrentForeignKey = fk.ForeignKey;
            return this;
        }

        public ICreateColumnOptionOrForeignKeyCascadeSyntax ReferencedBy(string foreignTableName, string foreignColumnName)
        {
            return ReferencedBy(null, null, foreignTableName, foreignColumnName);
        }

        public ICreateColumnOptionOrForeignKeyCascadeSyntax ReferencedBy(string foreignKeyName, string foreignTableName, string foreignColumnName)
        {
            return ReferencedBy(foreignKeyName, null, foreignTableName, foreignColumnName);
        }

        public ICreateColumnOptionOrForeignKeyCascadeSyntax ReferencedBy(string foreignKeyName, string foreignTableSchema, string foreignTableName, string foreignColumnName)
        {
            var fk = new CreateForeignKeyExpression
            {
                ForeignKey = new ForeignKeyDefinition
                {
                    Name = foreignKeyName,
                    PrimaryTable = Expression.TableName,
                    PrimaryTableSchema = Expression.SchemaName,
                    ForeignTable = foreignTableName,
                    ForeignTableSchema = foreignTableSchema
                }
            };

            fk.ForeignKey.PrimaryColumns.Add(Expression.Column.Name);
            fk.ForeignKey.ForeignColumns.Add(foreignColumnName);

            _context.Expressions.Add(fk);
            CurrentForeignKey = fk.ForeignKey;
            return this;
        }


        public ICreateColumnOptionSyntax ForeignKey()
        {
            Expression.Column.IsForeignKey = true;
            return this;
        }

        [Obsolete("Please use ReferencedBy syntax. This method will be removed in the next version")]
        public ICreateColumnOptionSyntax References(string foreignKeyName, string foreignTableName, IEnumerable<string> foreignColumnNames)
        {
            return References(foreignKeyName, null, foreignTableName, foreignColumnNames);
        }

        [Obsolete("Please use ReferencedBy syntax. This method will be removed in the next version")]
        public ICreateColumnOptionSyntax References(string foreignKeyName, string foreignTableSchema, string foreignTableName, IEnumerable<string> foreignColumnNames)
        {
            var fk = new CreateForeignKeyExpression
            {
                ForeignKey = new ForeignKeyDefinition
                {
                    Name = foreignKeyName,
                    PrimaryTable = Expression.TableName,
                    PrimaryTableSchema = Expression.SchemaName,
                    ForeignTable = foreignTableName,
                    ForeignTableSchema = foreignTableSchema
                }
            };

            fk.ForeignKey.PrimaryColumns.Add(Expression.Column.Name);
            foreach (var foreignColumnName in foreignColumnNames)
                fk.ForeignKey.ForeignColumns.Add(foreignColumnName);

            _context.Expressions.Add(fk);
            return this;
        }

<<<<<<< HEAD
        protected override ColumnDefinition GetColumnForType()
        {
            return Expression.Column;
        }
=======
        public ICreateColumnOptionOrForeignKeyCascadeSyntax OnDelete(Rule rule)
        {
            CurrentForeignKey.OnDelete = rule;
            return this;
        }

        public ICreateColumnOptionOrForeignKeyCascadeSyntax OnUpdate(Rule rule)
        {
            CurrentForeignKey.OnUpdate = rule;
            return this;
        }

        public ICreateColumnOptionSyntax OnDeleteOrUpdate(Rule rule)
        {
            OnDelete(rule);
            OnUpdate(rule);
            return this;
        }

		protected override ColumnDefinition GetColumnForType()
		{
			return Expression.Column;
		}
>>>>>>> 007e9351
    }
}<|MERGE_RESOLUTION|>--- conflicted
+++ resolved
@@ -1,34 +1,34 @@
 #region License
-// 
+
 // Copyright (c) 2007-2009, Sean Chambers <schambers80@gmail.com>
 // 
 // Licensed under the Apache License, Version 2.0 (the "License");
 // you may not use this file except in compliance with the License.
 // You may obtain a copy of the License at
-//
-//   http://www.apache.org/licenses/LICENSE-2.0
-//
+// 
+// http://www.apache.org/licenses/LICENSE-2.0
+// 
 // Unless required by applicable law or agreed to in writing, software
 // distributed under the License is distributed on an "AS IS" BASIS,
 // WITHOUT WARRANTIES OR CONDITIONS OF ANY KIND, either express or implied.
 // See the License for the specific language governing permissions and
 // limitations under the License.
-//
+
 #endregion
 
+using System;
 using System.Collections.Generic;
+using System.Data;
 using FluentMigrator.Expressions;
 using FluentMigrator.Infrastructure;
 using FluentMigrator.Model;
-using System;
 
 namespace FluentMigrator.Builders.Create.Column
 {
-<<<<<<< HEAD
     public class CreateColumnExpressionBuilder : ExpressionBuilderWithColumnTypesBase<CreateColumnExpression, ICreateColumnOptionSyntax>,
-        ICreateColumnOnTableSyntax,
-        ICreateColumnOptionSyntax,
-        ICreateColumnAsTypeOrInSchemaSyntax
+                                                 ICreateColumnOnTableSyntax,
+                                                 ICreateColumnAsTypeOrInSchemaSyntax,
+                                                 ICreateColumnOptionOrForeignKeyCascadeSyntax
     {
         private readonly IMigrationContext _context;
 
@@ -38,6 +38,8 @@
             _context = context;
         }
 
+        public ForeignKeyDefinition CurrentForeignKey { get; set; }
+
         public ICreateColumnAsTypeOrInSchemaSyntax OnTable(string name)
         {
             Expression.TableName = name;
@@ -78,19 +80,19 @@
             Expression.Column.IsIndexed = true;
 
             var index = new CreateIndexExpression
-            {
-                Index = new IndexDefinition
-                {
-                    Name = indexName,
-                    SchemaName = Expression.SchemaName,
-                    TableName = Expression.TableName
-                }
-            };
+                            {
+                                Index = new IndexDefinition
+                                            {
+                                                Name = indexName,
+                                                SchemaName = Expression.SchemaName,
+                                                TableName = Expression.TableName
+                                            }
+                            };
 
             index.Index.Columns.Add(new IndexColumnDefinition
-            {
-                Name = Expression.Column.Name
-            });
+                                        {
+                                            Name = Expression.Column.Name
+                                        });
 
             _context.Expressions.Add(index);
 
@@ -132,100 +134,24 @@
             Expression.Column.IsUnique = true;
 
             var index = new CreateIndexExpression
-            {
-                Index = new IndexDefinition
-                {
-                    Name = indexName,
-                    SchemaName = Expression.SchemaName,
-                    TableName = Expression.TableName,
-                    IsUnique = true
-                }
-            };
+                            {
+                                Index = new IndexDefinition
+                                            {
+                                                Name = indexName,
+                                                SchemaName = Expression.SchemaName,
+                                                TableName = Expression.TableName,
+                                                IsUnique = true
+                                            }
+                            };
 
             index.Index.Columns.Add(new IndexColumnDefinition
-            {
-                Name = Expression.Column.Name
-            });
+                                        {
+                                            Name = Expression.Column.Name
+                                        });
 
             _context.Expressions.Add(index);
 
             return this;
-=======
-	public class CreateColumnExpressionBuilder : ExpressionBuilderWithColumnTypesBase<CreateColumnExpression, ICreateColumnOptionSyntax>,
-		ICreateColumnOnTableSyntax,
-		ICreateColumnOptionSyntax,
-		ICreateColumnAsTypeOrInSchemaSyntax,
-        ICreateColumnOptionOrForeignKeyCascadeSyntax
-	{
-        public ForeignKeyDefinition CurrentForeignKey { get; set; }
-		private readonly IMigrationContext _context;
-
-		public CreateColumnExpressionBuilder(CreateColumnExpression expression, IMigrationContext context)
-			: base(expression)
-		{
-			_context = context;
-		}
-
-		public ICreateColumnAsTypeOrInSchemaSyntax OnTable(string name)
-		{
-			Expression.TableName = name;
-			return this;
-		}
-
-		public ICreateColumnAsTypeSyntax InSchema(string schemaName)
-		{
-			Expression.SchemaName = schemaName;
-			return this;
-		}
-
-		public ICreateColumnOptionSyntax WithDefaultValue(object value)
-		{
-			Expression.Column.DefaultValue = value;
-			return this;
-		}
-
-		public ICreateColumnOptionSyntax Identity()
-		{
-			Expression.Column.IsIdentity = true;
-			return this;
-		}
-
-		public ICreateColumnOptionSyntax Indexed()
-		{
-			Expression.Column.IsIndexed = true;
-			return this;
-		}
-
-		public ICreateColumnOptionSyntax PrimaryKey()
-		{
-			Expression.Column.IsPrimaryKey = true;
-			return this;
-		}
-
-		public ICreateColumnOptionSyntax PrimaryKey(string primaryKeyName)
-		{
-			Expression.Column.IsPrimaryKey = true;
-			Expression.Column.PrimaryKeyName = primaryKeyName;
-			return this;
-		}
-
-		public ICreateColumnOptionSyntax Nullable()
-		{
-			Expression.Column.IsNullable = true;
-			return this;
-		}
-
-		public ICreateColumnOptionSyntax NotNullable()
-		{
-			Expression.Column.IsNullable = false;
-			return this;
-		}
-
-		public ICreateColumnOptionSyntax Unique()
-		{
-			Expression.Column.IsUnique = true;
-			return this;
->>>>>>> 007e9351
         }
 
         public ICreateColumnOptionOrForeignKeyCascadeSyntax ForeignKey(string primaryTableName, string primaryColumnName)
@@ -238,21 +164,22 @@
             return ForeignKey(foreignKeyName, null, primaryTableName, primaryColumnName);
         }
 
-        public ICreateColumnOptionOrForeignKeyCascadeSyntax ForeignKey(string foreignKeyName, string primaryTableSchema, string primaryTableName, string primaryColumnName)
+        public ICreateColumnOptionOrForeignKeyCascadeSyntax ForeignKey(string foreignKeyName, string primaryTableSchema, string primaryTableName,
+                                                                       string primaryColumnName)
         {
             Expression.Column.IsForeignKey = true;
 
             var fk = new CreateForeignKeyExpression
-            {
-                ForeignKey = new ForeignKeyDefinition
-                {
-                    Name = foreignKeyName,
-                    PrimaryTable = primaryTableName,
-                    PrimaryTableSchema = primaryTableSchema,
-                    ForeignTable = Expression.TableName,
-                    ForeignTableSchema = Expression.SchemaName
-                }
-            };
+                         {
+                             ForeignKey = new ForeignKeyDefinition
+                                              {
+                                                  Name = foreignKeyName,
+                                                  PrimaryTable = primaryTableName,
+                                                  PrimaryTableSchema = primaryTableSchema,
+                                                  ForeignTable = Expression.TableName,
+                                                  ForeignTableSchema = Expression.SchemaName
+                                              }
+                         };
 
             fk.ForeignKey.PrimaryColumns.Add(primaryColumnName);
             fk.ForeignKey.ForeignColumns.Add(Expression.Column.Name);
@@ -272,19 +199,20 @@
             return ReferencedBy(foreignKeyName, null, foreignTableName, foreignColumnName);
         }
 
-        public ICreateColumnOptionOrForeignKeyCascadeSyntax ReferencedBy(string foreignKeyName, string foreignTableSchema, string foreignTableName, string foreignColumnName)
+        public ICreateColumnOptionOrForeignKeyCascadeSyntax ReferencedBy(string foreignKeyName, string foreignTableSchema, string foreignTableName,
+                                                                         string foreignColumnName)
         {
             var fk = new CreateForeignKeyExpression
-            {
-                ForeignKey = new ForeignKeyDefinition
-                {
-                    Name = foreignKeyName,
-                    PrimaryTable = Expression.TableName,
-                    PrimaryTableSchema = Expression.SchemaName,
-                    ForeignTable = foreignTableName,
-                    ForeignTableSchema = foreignTableSchema
-                }
-            };
+                         {
+                             ForeignKey = new ForeignKeyDefinition
+                                              {
+                                                  Name = foreignKeyName,
+                                                  PrimaryTable = Expression.TableName,
+                                                  PrimaryTableSchema = Expression.SchemaName,
+                                                  ForeignTable = foreignTableName,
+                                                  ForeignTableSchema = foreignTableSchema
+                                              }
+                         };
 
             fk.ForeignKey.PrimaryColumns.Add(Expression.Column.Name);
             fk.ForeignKey.ForeignColumns.Add(foreignColumnName);
@@ -294,8 +222,7 @@
             return this;
         }
 
-
-        public ICreateColumnOptionSyntax ForeignKey()
+        public ICreateColumnOptionOrForeignKeyCascadeSyntax ForeignKey()
         {
             Expression.Column.IsForeignKey = true;
             return this;
@@ -308,19 +235,20 @@
         }
 
         [Obsolete("Please use ReferencedBy syntax. This method will be removed in the next version")]
-        public ICreateColumnOptionSyntax References(string foreignKeyName, string foreignTableSchema, string foreignTableName, IEnumerable<string> foreignColumnNames)
+        public ICreateColumnOptionSyntax References(string foreignKeyName, string foreignTableSchema, string foreignTableName,
+                                                    IEnumerable<string> foreignColumnNames)
         {
             var fk = new CreateForeignKeyExpression
-            {
-                ForeignKey = new ForeignKeyDefinition
-                {
-                    Name = foreignKeyName,
-                    PrimaryTable = Expression.TableName,
-                    PrimaryTableSchema = Expression.SchemaName,
-                    ForeignTable = foreignTableName,
-                    ForeignTableSchema = foreignTableSchema
-                }
-            };
+                         {
+                             ForeignKey = new ForeignKeyDefinition
+                                              {
+                                                  Name = foreignKeyName,
+                                                  PrimaryTable = Expression.TableName,
+                                                  PrimaryTableSchema = Expression.SchemaName,
+                                                  ForeignTable = foreignTableName,
+                                                  ForeignTableSchema = foreignTableSchema
+                                              }
+                         };
 
             fk.ForeignKey.PrimaryColumns.Add(Expression.Column.Name);
             foreach (var foreignColumnName in foreignColumnNames)
@@ -330,12 +258,6 @@
             return this;
         }
 
-<<<<<<< HEAD
-        protected override ColumnDefinition GetColumnForType()
-        {
-            return Expression.Column;
-        }
-=======
         public ICreateColumnOptionOrForeignKeyCascadeSyntax OnDelete(Rule rule)
         {
             CurrentForeignKey.OnDelete = rule;
@@ -355,10 +277,9 @@
             return this;
         }
 
-		protected override ColumnDefinition GetColumnForType()
-		{
-			return Expression.Column;
-		}
->>>>>>> 007e9351
+        protected override ColumnDefinition GetColumnForType()
+        {
+            return Expression.Column;
+        }
     }
 }