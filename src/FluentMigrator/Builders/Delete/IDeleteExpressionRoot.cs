--- conflicted
+++ resolved
@@ -48,7 +48,6 @@
 
         IInSchemaSyntax Sequence(string sequenceName);
 
-<<<<<<< HEAD
         /// <summary>
         /// Deletes a named Primary Key from a table
         /// </summary>
@@ -62,8 +61,7 @@
         /// <param name="constraintName"></param>
         /// <returns></returns>
         IDeleteConstraintOnTableSyntax UniqueConstraint(string constraintName);
-=======
+
         IDeleteDefaultConstraintOnTableSyntax DefaultConstraint();
->>>>>>> 7fd13620
     }
 }