--- conflicted
+++ resolved
@@ -16,7 +16,6 @@
 //
 #endregion
 
-<<<<<<< HEAD
 using FluentMigrator.Builders.Delete.Column;
 using FluentMigrator.Builders.Delete.ForeignKey;
 using FluentMigrator.Builders.Delete.Sequence;
@@ -24,25 +23,11 @@
 using FluentMigrator.Expressions;
 using FluentMigrator.Infrastructure;
 using FluentMigrator.Builders.Delete.Index;
+using FluentMigrator.Builders.Delete.Constraint;
+using FluentMigrator.Model;
 
 namespace FluentMigrator.Builders.Delete
 {
-=======
-
-
-namespace FluentMigrator.Builders.Delete
-{
-    using FluentMigrator.Builders.Delete.Column;
-    using FluentMigrator.Builders.Delete.ForeignKey;
-    using FluentMigrator.Builders.Delete.Table;
-    using FluentMigrator.Expressions;
-    using FluentMigrator.Infrastructure;
-    using FluentMigrator.Builders.Delete.Index;
-    using Sequence;
-    using FluentMigrator.Builders.Delete.Constraint;
-    using FluentMigrator.Model;
-
->>>>>>> 13331b17
     public class DeleteExpressionRoot : IDeleteExpressionRoot
     {
         private readonly IMigrationContext _context;
@@ -113,11 +98,7 @@
             var expression = new DeleteSequenceExpression { SequenceName = sequenceName };
             _context.Expressions.Add(expression);
             return new DeleteSequenceExpressionBuilder(expression);
-<<<<<<< HEAD
         }
-    }
-=======
-	    }
 
         public IDeleteConstraintOnTableSyntax PrimaryKey(string primaryKeyName)
         {
@@ -134,6 +115,5 @@
             _context.Expressions.Add(expression);
             return new DeleteConstraintExpressionBuilder(expression);
         }
-	}
->>>>>>> 13331b17
+    }
 }