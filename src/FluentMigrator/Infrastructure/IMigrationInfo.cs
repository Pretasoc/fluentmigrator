--- conflicted
+++ resolved
@@ -26,55 +26,6 @@
         IMigration Migration { get; }
         object Trait(string name);
         bool HasTrait(string name);
-<<<<<<< HEAD
-    }
-
-    public class MigrationInfo : IMigrationInfo
-    {
-        private readonly Dictionary<string, object> _traits = new Dictionary<string, object>();
-
-        public MigrationInfo(long version, TransactionBehavior transactionBehavior, IMigration migration)
-            : this(version, null, transactionBehavior, migration)
-        {
-        }
-
-        public MigrationInfo(long version, string description, TransactionBehavior transactionBehavior, IMigration migration)
-        {
-            if (migration == null) throw new ArgumentNullException("migration");
-
-            Version = version;
-            Description = description;
-            TransactionBehavior = transactionBehavior;
-            Migration = migration;
-        }
-
-        public long Version { get; private set; }
-        public string Description { get; private set; }
-        public TransactionBehavior TransactionBehavior { get; private set; }
-        public IMigration Migration { get; private set; }
-
-        public object Trait(string name)
-        {
-            return _traits.ContainsKey(name) ? _traits[name] : null;
-        }
-
-        public bool HasTrait(string name)
-        {
-            return _traits.ContainsKey(name);
-        }
-
-        public void AddTrait(string name, object value)
-        {
-            _traits.Add(name, value);
-        }
-
-        public override string ToString()
-        {
-            return string.Format("MigrationType: {0}, TransactionBehavior: {1}", Migration.GetType(),
-                                 TransactionBehavior);
-        }
-=======
         string GetName();
->>>>>>> d179a0b3
     }
 }