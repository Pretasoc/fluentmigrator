--- conflicted
+++ resolved
@@ -1,60 +1,3 @@
-<<<<<<< HEAD
-#region License
-// 
-// Copyright (c) 2007-2009, Sean Chambers <schambers80@gmail.com>
-// 
-// Licensed under the Apache License, Version 2.0 (the "License");
-// you may not use this file except in compliance with the License.
-// You may obtain a copy of the License at
-//
-//   http://www.apache.org/licenses/LICENSE-2.0
-//
-// Unless required by applicable law or agreed to in writing, software
-// distributed under the License is distributed on an "AS IS" BASIS,
-// WITHOUT WARRANTIES OR CONDITIONS OF ANY KIND, either express or implied.
-// See the License for the specific language governing permissions and
-// limitations under the License.
-//
-#endregion
-
-using System.Data;
-using FluentMigrator.Builders.Execute;
-using FluentMigrator.Builders.Insert;
-using FluentMigrator.Expressions;
-
-namespace FluentMigrator
-{
-	public interface IMigrationProcessor : IQuerySchema
-	{
-		IMigrationProcessorOptions Options { get; }
-
-		void Execute(string template, params object[] args);
-		DataSet ReadTableData(string tableName);
-		DataSet Read(string template, params object[] args);
-		bool Exists(string template, params object[] args);
-
-		void BeginTransaction();
-		void CommitTransaction();
-		void RollbackTransaction();
-
-		void Process(CreateSchemaExpression expression);
-		void Process(DeleteSchemaExpression expression);
-		void Process(AlterColumnExpression expression);
-		void Process(CreateTableExpression expression);
-		void Process(CreateColumnExpression expression);
-		void Process(DeleteTableExpression expression);
-		void Process(DeleteColumnExpression expression);
-		void Process(CreateForeignKeyExpression expression);
-		void Process(DeleteForeignKeyExpression expression);
-		void Process(CreateIndexExpression expression);
-		void Process(DeleteIndexExpression expression);
-		void Process(RenameTableExpression expression);
-		void Process(RenameColumnExpression expression);
-		void Process(InsertDataExpression expression);
-		void Process(AlterDefaultConstraintExpression expression);
-		void Process(PerformDBOperationExpression expression);
-	}
-=======
 #region License
 // 
 // Copyright (c) 2007-2009, Sean Chambers <schambers80@gmail.com>
@@ -111,5 +54,4 @@
 		void Process(PerformDBOperationExpression expression);
 	    void Process(DeleteDataExpression expression);
 	}
->>>>>>> 3700f1b1
 }