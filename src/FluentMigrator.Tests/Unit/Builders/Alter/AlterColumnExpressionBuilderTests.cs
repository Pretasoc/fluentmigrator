using System;
using System.Collections.Generic;
using System.Collections.ObjectModel;
using System.Data;
using System.Linq;
using FluentMigrator.Builders.Alter.Column;
using FluentMigrator.Expressions;
using FluentMigrator.Infrastructure;
using FluentMigrator.Model;
using Moq;
using NUnit.Framework;

namespace FluentMigrator.Tests.Unit.Builders.Alter
{
    [TestFixture]
    public class AlterColumnExpressionBuilderTests
    {
        private void VerifyColumnProperty(Action<ColumnDefinition> columnExpression, Action<AlterColumnExpressionBuilder> callToTest)
        {
            var columnMock = new Mock<ColumnDefinition>();

            var expressionMock = new Mock<AlterColumnExpression>();
            expressionMock.SetupProperty(e => e.Column);

            var expression = expressionMock.Object;
            expression.Column = columnMock.Object;

            var contextMock = new Mock<IMigrationContext>();
            contextMock.SetupGet(mc => mc.Expressions).Returns(new Collection<IMigrationExpression>());

            callToTest(new AlterColumnExpressionBuilder(expression, contextMock.Object));

            columnMock.VerifySet(columnExpression);
        }

        private void VerifyColumnDbType(DbType expected, Action<AlterColumnExpressionBuilder> callToTest)
        {
            var columnMock = new Mock<ColumnDefinition>();

            var expressionMock = new Mock<AlterColumnExpression>();
            expressionMock.SetupProperty(e => e.Column);

            var expression = expressionMock.Object;
            expression.Column = columnMock.Object;

            var contextMock = new Mock<IMigrationContext>();

            callToTest(new AlterColumnExpressionBuilder(expression, contextMock.Object));

            columnMock.VerifySet(c => c.Type = expected);
        }

        private void VerifyColumnSize(int expected, Action<AlterColumnExpressionBuilder> callToTest)
        {
            var columnMock = new Mock<ColumnDefinition>();

            var expressionMock = new Mock<AlterColumnExpression>();
            expressionMock.SetupProperty(e => e.Column);

            var expression = expressionMock.Object;
            expression.Column = columnMock.Object;

            var contextMock = new Mock<IMigrationContext>();

            callToTest(new AlterColumnExpressionBuilder(expression, contextMock.Object));

            columnMock.VerifySet(c => c.Size = expected);
        }

        private void VerifyColumnPrecision(int expected, Action<AlterColumnExpressionBuilder> callToTest)
        {
            var columnMock = new Mock<ColumnDefinition>();

            var expressionMock = new Mock<AlterColumnExpression>();
            expressionMock.SetupProperty(e => e.Column);

            var expression = expressionMock.Object;
            expression.Column = columnMock.Object;

            var contextMock = new Mock<IMigrationContext>();

            callToTest(new AlterColumnExpressionBuilder(expression, contextMock.Object));

            columnMock.VerifySet(c => c.Precision = expected);
        }

        [Test]
        public void CallingAsAnsiStringSetsColumnDbTypeToAnsiString()
        {
            VerifyColumnDbType(DbType.AnsiString, b => b.AsAnsiString());
        }

        [Test]
        public void CallingAsAnsiStringWithSizeSetsColumnDbTypeToAnsiString()
        {
            VerifyColumnDbType(DbType.AnsiString, b => b.AsAnsiString(42));
        }

        [Test]
        public void CallingAsAnsiStringWithSizeSetsColumnSizeToSpecifiedValue()
        {
            VerifyColumnSize(42, b => b.AsAnsiString(42));
        }

        [Test]
        public void CallingAsBinarySetsColumnDbTypeToBinary()
        {
            VerifyColumnDbType(DbType.Binary, b => b.AsBinary());
        }

        [Test]
        public void CallingAsBinaryWithSizeSetsColumnDbTypeToBinary()
        {
            VerifyColumnDbType(DbType.Binary, b => b.AsBinary(42));
        }

        [Test]
        public void CallingAsBinaryWithSizeSetsColumnSizeToSpecifiedValue()
        {
            VerifyColumnSize(42, b => b.AsBinary(42));
        }

        [Test]
        public void CallingAsBooleanSetsColumnDbTypeToBoolean()
        {
            VerifyColumnDbType(DbType.Boolean, b => b.AsBoolean());
        }

        [Test]
        public void CallingAsByteSetsColumnDbTypeToByte()
        {
            VerifyColumnDbType(DbType.Byte, b => b.AsByte());
        }

        [Test]
        public void CallingAsCurrencySetsColumnDbTypeToCurrency()
        {
            VerifyColumnDbType(DbType.Currency, b => b.AsCurrency());
        }

        [Test]
        public void CallingAsCustomSetsTypeToNullAndSetsCustomType()
        {
            VerifyColumnProperty(c => c.Type = null, b => b.AsCustom("Test"));
            VerifyColumnProperty(c => c.CustomType = "Test", b => b.AsCustom("Test"));
        }

        [Test]
        public void CallingAsDateSetsColumnDbTypeToDate()
        {
            VerifyColumnDbType(DbType.Date, b => b.AsDate());
        }

        [Test]
        public void CallingAsDateTimeSetsColumnDbTypeToDateTime()
        {
            VerifyColumnDbType(DbType.DateTime, b => b.AsDateTime());
        }

        [Test]
        public void CallingAsDecimalSetsColumnDbTypeToDecimal()
        {
            VerifyColumnDbType(DbType.Decimal, b => b.AsDecimal());
        }

        [Test]
        public void CallingAsDecimalStringSetsColumnPrecisionToSpecifiedValue()
        {
            VerifyColumnPrecision(2, b => b.AsDecimal(1, 2));
        }

        [Test]
        public void CallingAsDecimalStringSetsColumnSizeToSpecifiedValue()
        {
            VerifyColumnSize(1, b => b.AsDecimal(1, 2));
        }

        [Test]
        public void CallingAsDecimalWithSizeAndPrecisionSetsColumnDbTypeToDecimal()
        {
            VerifyColumnDbType(DbType.Decimal, b => b.AsDecimal(1, 2));
        }

        [Test]
        public void CallingAsDoubleSetsColumnDbTypeToDouble()
        {
            VerifyColumnDbType(DbType.Double, b => b.AsDouble());
        }

        [Test]
        public void CallingAsFixedLengthAnsiStringSetsColumnDbTypeToAnsiStringFixedLength()
        {
            VerifyColumnDbType(DbType.AnsiStringFixedLength, b => b.AsFixedLengthAnsiString(255));
        }

        [Test]
        public void CallingAsFixedLengthAnsiStringSetsColumnSizeToSpecifiedValue()
        {
            VerifyColumnSize(255, b => b.AsFixedLengthAnsiString(255));
        }

        [Test]
        public void CallingAsFixedLengthStringSetsColumnDbTypeToStringFixedLength()
        {
            VerifyColumnDbType(DbType.StringFixedLength, e => e.AsFixedLengthString(255));
        }

        [Test]
        public void CallingAsFixedLengthStringSetsColumnSizeToSpecifiedValue()
        {
            VerifyColumnSize(255, b => b.AsFixedLengthString(255));
        }

        [Test]
        public void CallingAsFloatSetsColumnDbTypeToSingle()
        {
            VerifyColumnDbType(DbType.Single, b => b.AsFloat());
        }

        [Test]
        public void CallingAsGuidSetsColumnDbTypeToGuid()
        {
            VerifyColumnDbType(DbType.Guid, b => b.AsGuid());
        }

        [Test]
        public void CallingAsInt16SetsColumnDbTypeToInt16()
        {
            VerifyColumnDbType(DbType.Int16, b => b.AsInt16());
        }

        [Test]
        public void CallingAsInt32SetsColumnDbTypeToInt32()
        {
            VerifyColumnDbType(DbType.Int32, b => b.AsInt32());
        }

        [Test]
        public void CallingAsInt64SetsColumnDbTypeToInt64()
        {
            VerifyColumnDbType(DbType.Int64, b => b.AsInt64());
        }

        [Test]
        public void CallingAsStringSetsColumnDbTypeToString()
        {
            VerifyColumnDbType(DbType.String, b => b.AsString());
        }

        [Test]
        public void CallingAsStringSetsColumnSizeToSpecifiedValue()
        {
            VerifyColumnSize(255, b => b.AsFixedLengthAnsiString(255));
        }

        [Test]
        public void CallingAsStringWithLengthSetsColumnDbTypeToString()
        {
            VerifyColumnDbType(DbType.String, b => b.AsString(255));
        }

        [Test]
        public void CallingAsTimeSetsColumnDbTypeToTime()
        {
            VerifyColumnDbType(DbType.Time, b => b.AsTime());
        }

        [Test]
        public void CallingAsXmlSetsColumnDbTypeToXml()
        {
            VerifyColumnDbType(DbType.Xml, b => b.AsXml());
        }

        [Test]
        public void CallingAsXmlSetsColumnSizeToSpecifiedValue()
        {
            VerifyColumnSize(255, b => b.AsXml(255));
        }

        [Test]
        public void CallingAsXmlWithSizeSetsColumnDbTypeToXml()
        {
            VerifyColumnDbType(DbType.Xml, b => b.AsXml(255));
        }

        [Test]
        public void CallingForeignKeyAddsNewForeignKeyExpressionToContext()
        {
            var collectionMock = new Mock<ICollection<IMigrationExpression>>();

            var contextMock = new Mock<IMigrationContext>();
            contextMock.Setup(x => x.Expressions).Returns(collectionMock.Object);

            var columnMock = new Mock<ColumnDefinition>();
            columnMock.SetupGet(x => x.Name).Returns("BaconId");

            var expressionMock = new Mock<AlterColumnExpression>();
            expressionMock.SetupGet(x => x.TableName).Returns("Bacon");
            expressionMock.SetupGet(x => x.Column).Returns(columnMock.Object);

            var builder = new AlterColumnExpressionBuilder(expressionMock.Object, contextMock.Object);

            builder.ForeignKey("fk_foo", "FooTable", "BarColumn");

            collectionMock.Verify(x => x.Add(It.Is<CreateForeignKeyExpression>(
                fk => fk.ForeignKey.Name == "fk_foo" &&
                      fk.ForeignKey.PrimaryTable == "FooTable" &&
                      fk.ForeignKey.PrimaryColumns.Contains("BarColumn") &&
                      fk.ForeignKey.PrimaryColumns.Count == 1 &&
                      fk.ForeignKey.ForeignTable == "Bacon" &&
                      fk.ForeignKey.ForeignColumns.Contains("BaconId") &&
                      fk.ForeignKey.ForeignColumns.Count == 1
                                                 )));

            contextMock.VerifyGet(x => x.Expressions);
        }

        [Test]
        public void CallingForeignKeySetsIsForeignKeyToTrue()
        {
            VerifyColumnProperty(c => c.IsForeignKey = true, b => b.ForeignKey());
        }

        [Test]
        public void CallingIdentitySetsIsIdentityToTrue()
        {
            VerifyColumnProperty(c => c.IsIdentity = true, b => b.Identity());
        }

        [Test]
        public void CallingIndexedAddsIndexExpressionToContext()
        {
            var collectionMock = new Mock<ICollection<IMigrationExpression>>();

            var contextMock = new Mock<IMigrationContext>();
            contextMock.Setup(x => x.Expressions).Returns(collectionMock.Object);

            var columnMock = new Mock<ColumnDefinition>();
            columnMock.SetupGet(x => x.Name).Returns("BaconId");

            var expressionMock = new Mock<AlterColumnExpression>();
            expressionMock.SetupGet(x => x.SchemaName).Returns("Eggs");
            expressionMock.SetupGet(x => x.TableName).Returns("Bacon");
            expressionMock.SetupGet(x => x.Column).Returns(columnMock.Object);

            var builder = new AlterColumnExpressionBuilder(expressionMock.Object, contextMock.Object);

            builder.Indexed();

            collectionMock.Verify(x => x.Add(It.Is<CreateIndexExpression>(
                ix => ix.Index.Name == null
                      && ix.Index.TableName == "Bacon"
                      && ix.Index.SchemaName == "Eggs"
                      && !ix.Index.IsUnique
                      && !ix.Index.IsClustered
                      && ix.Index.Columns.All(c => c.Name == "BaconId")
                                                 )));

            contextMock.VerifyGet(x => x.Expressions);
        }

        [Test]
        public void CallingIndexedNamedAddsIndexExpressionToContext()
        {
            var collectionMock = new Mock<ICollection<IMigrationExpression>>();

            var contextMock = new Mock<IMigrationContext>();
            contextMock.Setup(x => x.Expressions).Returns(collectionMock.Object);

            var columnMock = new Mock<ColumnDefinition>();
            columnMock.SetupGet(x => x.Name).Returns("BaconId");

            var expressionMock = new Mock<AlterColumnExpression>();
            expressionMock.SetupGet(x => x.SchemaName).Returns("Eggs");
            expressionMock.SetupGet(x => x.TableName).Returns("Bacon");
            expressionMock.SetupGet(x => x.Column).Returns(columnMock.Object);

            var builder = new AlterColumnExpressionBuilder(expressionMock.Object, contextMock.Object);

            builder.Indexed("IX_Bacon_BaconId");

            collectionMock.Verify(x => x.Add(It.Is<CreateIndexExpression>(
                ix => ix.Index.Name == "IX_Bacon_BaconId"
                      && ix.Index.TableName == "Bacon"
                      && ix.Index.SchemaName == "Eggs"
                      && !ix.Index.IsUnique
                      && !ix.Index.IsClustered
                      && ix.Index.Columns.All(c => c.Name == "BaconId")
                                                 )));

            contextMock.VerifyGet(x => x.Expressions);
        }

        [Test]
        public void CallingIndexedSetsIsIndexedToTrue()
        {
            VerifyColumnProperty(c => c.IsIndexed = true, b => b.Indexed());
        }

        [Test]
        public void CallingNotNullableSetsIsNullableToFalse()
        {
            VerifyColumnProperty(c => c.IsNullable = false, b => b.NotNullable());
        }

        [Test]
        public void CallingNullableSetsIsNullableToTrue()
        {
            VerifyColumnProperty(c => c.IsNullable = true, b => b.Nullable());
        }

        [Test]
        public void CallingOnTableSetsTableName()
        {
            var expressionMock = new Mock<AlterColumnExpression>();

            var contextMock = new Mock<IMigrationContext>();

            var builder = new AlterColumnExpressionBuilder(expressionMock.Object, contextMock.Object);
            builder.OnTable("Bacon");

            expressionMock.VerifySet(x => x.TableName = "Bacon");
        }

        [Test]
        public void CallingPrimaryKeySetsIsPrimaryKeyToTrue()
        {
            VerifyColumnProperty(c => c.IsPrimaryKey = true, b => b.PrimaryKey());
        }

        [Test]
        public void CallingReferencedByAddsNewForeignKeyExpressionToContext()
        {
            var collectionMock = new Mock<ICollection<IMigrationExpression>>();

            var contextMock = new Mock<IMigrationContext>();
            contextMock.Setup(x => x.Expressions).Returns(collectionMock.Object);

            var columnMock = new Mock<ColumnDefinition>();
            columnMock.SetupGet(x => x.Name).Returns("BaconId");

            var expressionMock = new Mock<AlterColumnExpression>();
            expressionMock.SetupGet(x => x.TableName).Returns("Bacon");
            expressionMock.SetupGet(x => x.Column).Returns(columnMock.Object);

            var builder = new AlterColumnExpressionBuilder(expressionMock.Object, contextMock.Object);

            builder.ReferencedBy("fk_foo", "FooTable", "BarColumn");

            collectionMock.Verify(x => x.Add(It.Is<CreateForeignKeyExpression>(
                fk => fk.ForeignKey.Name == "fk_foo" &&
                      fk.ForeignKey.ForeignTable == "FooTable" &&
                      fk.ForeignKey.ForeignColumns.Contains("BarColumn") &&
                      fk.ForeignKey.ForeignColumns.Count == 1 &&
                      fk.ForeignKey.PrimaryTable == "Bacon" &&
                      fk.ForeignKey.PrimaryColumns.Contains("BaconId") &&
                      fk.ForeignKey.PrimaryColumns.Count == 1
                                                 )));

            contextMock.VerifyGet(x => x.Expressions);
        }

<<<<<<< HEAD
        [Test]
        public void CallingUniqueAddsIndexExpressionToContext()
        {
            var collectionMock = new Mock<ICollection<IMigrationExpression>>();
=======
        [TestCase(Rule.Cascade), TestCase(Rule.SetDefault), TestCase(Rule.SetNull), TestCase(Rule.None)]
        public void CallingOnUpdateSetsOnUpdateOnForeignKeyExpression(Rule rule) 
        {
            var builder = new AlterColumnExpressionBuilder(null, null) { CurrentForeignKey = new ForeignKeyDefinition() };
            builder.OnUpdate(rule);
            Assert.That(builder.CurrentForeignKey.OnUpdate, Is.EqualTo(rule));
            Assert.That(builder.CurrentForeignKey.OnDelete, Is.EqualTo(Rule.None));
        }

        [TestCase(Rule.Cascade), TestCase(Rule.SetDefault), TestCase(Rule.SetNull), TestCase(Rule.None)]
        public void CallingOnDeleteSetsOnDeleteOnForeignKeyExpression(Rule rule) 
        {
            var builder = new AlterColumnExpressionBuilder(null, null) { CurrentForeignKey = new ForeignKeyDefinition() };
            builder.OnDelete(rule);
            Assert.That(builder.CurrentForeignKey.OnUpdate, Is.EqualTo(Rule.None));
            Assert.That(builder.CurrentForeignKey.OnDelete, Is.EqualTo(rule));
        }

        [TestCase(Rule.Cascade), TestCase(Rule.SetDefault), TestCase(Rule.SetNull), TestCase(Rule.None)]
        public void CallingOnDeleteOrUpdateSetsOnUpdateAndOnDeleteOnForeignKeyExpression(Rule rule) 
        {
            var builder = new AlterColumnExpressionBuilder(null, null) { CurrentForeignKey = new ForeignKeyDefinition() };
            builder.OnDeleteOrUpdate(rule);
            Assert.That(builder.CurrentForeignKey.OnUpdate, Is.EqualTo(rule));
            Assert.That(builder.CurrentForeignKey.OnDelete, Is.EqualTo(rule));
        }

		[Test]
		public void CallingIdentitySetsIsIdentityToTrue()
		{
			VerifyColumnProperty(c => c.IsIdentity = true, b => b.Identity());
		}
>>>>>>> 007e9351

            var contextMock = new Mock<IMigrationContext>();
            contextMock.Setup(x => x.Expressions).Returns(collectionMock.Object);

            var columnMock = new Mock<ColumnDefinition>();
            columnMock.SetupGet(x => x.Name).Returns("BaconId");

            var expressionMock = new Mock<AlterColumnExpression>();
            expressionMock.SetupGet(x => x.SchemaName).Returns("Eggs");
            expressionMock.SetupGet(x => x.TableName).Returns("Bacon");
            expressionMock.SetupGet(x => x.Column).Returns(columnMock.Object);

            var builder = new AlterColumnExpressionBuilder(expressionMock.Object, contextMock.Object);

            builder.Unique();

            collectionMock.Verify(x => x.Add(It.Is<CreateIndexExpression>(
                ix => ix.Index.Name == null
                      && ix.Index.TableName == "Bacon"
                      && ix.Index.SchemaName == "Eggs"
                      && ix.Index.IsUnique
                      && !ix.Index.IsClustered
                      && ix.Index.Columns.All(c => c.Name == "BaconId")
                                                 )));

            contextMock.VerifyGet(x => x.Expressions);
        }

        [Test]
        public void CallingUniqueNamedAddsIndexExpressionToContext()
        {
            var collectionMock = new Mock<ICollection<IMigrationExpression>>();

            var contextMock = new Mock<IMigrationContext>();
            contextMock.Setup(x => x.Expressions).Returns(collectionMock.Object);

            var columnMock = new Mock<ColumnDefinition>();
            columnMock.SetupGet(x => x.Name).Returns("BaconId");

            var expressionMock = new Mock<AlterColumnExpression>();
            expressionMock.SetupGet(x => x.SchemaName).Returns("Eggs");
            expressionMock.SetupGet(x => x.TableName).Returns("Bacon");
            expressionMock.SetupGet(x => x.Column).Returns(columnMock.Object);

            var builder = new AlterColumnExpressionBuilder(expressionMock.Object, contextMock.Object);

            builder.Unique("IX_Bacon_BaconId");

            collectionMock.Verify(x => x.Add(It.Is<CreateIndexExpression>(
                ix => ix.Index.Name == "IX_Bacon_BaconId"
                      && ix.Index.TableName == "Bacon"
                      && ix.Index.SchemaName == "Eggs"
                      && ix.Index.IsUnique
                      && !ix.Index.IsClustered
                      && ix.Index.Columns.All(c => c.Name == "BaconId")
                                                 )));

            contextMock.VerifyGet(x => x.Expressions);
        }

        [Test]
        public void CallingUniqueSetsIsUniqueToTrue()
        {
            VerifyColumnProperty(c => c.IsUnique = true, b => b.Unique());
        }

        [Test]
        public void CallingWithDefaultValueAddsAlterDefaultConstraintExpression()
        {
            const int value = 42;

            var columnMock = new Mock<ColumnDefinition>();

            var expressionMock = new Mock<AlterColumnExpression>();
            expressionMock.SetupProperty(e => e.Column);

            var expression = expressionMock.Object;
            expression.Column = columnMock.Object;

            var collectionMock = new Mock<ICollection<IMigrationExpression>>();

            var contextMock = new Mock<IMigrationContext>();
            contextMock.Setup(x => x.Expressions).Returns(collectionMock.Object);

            var builder = new AlterColumnExpressionBuilder(expressionMock.Object, contextMock.Object);
            builder.WithDefaultValue(value);

            columnMock.VerifySet(c => c.DefaultValue = value);
            collectionMock.Verify(x => x.Add(It.Is<AlterDefaultConstraintExpression>(e => e.DefaultValue.Equals(value))));
            contextMock.VerifyGet(x => x.Expressions);
        }

        [Test]
        public void CallingWithDefaultAddsAlterDefaultConstraintExpression()
        {
            var columnMock = new Mock<ColumnDefinition>();

            var expressionMock = new Mock<AlterColumnExpression>();
            expressionMock.SetupProperty(e => e.Column);

            var expression = expressionMock.Object;
            expression.Column = columnMock.Object;

            var collectionMock = new Mock<ICollection<IMigrationExpression>>();

            var contextMock = new Mock<IMigrationContext>();
            contextMock.Setup(x => x.Expressions).Returns(collectionMock.Object);

            var builder = new AlterColumnExpressionBuilder(expressionMock.Object, contextMock.Object);
            builder.WithDefault(SystemMethods.NewGuid);

            columnMock.VerifySet(c => c.DefaultValue = SystemMethods.NewGuid);
            collectionMock.Verify(x => x.Add(It.Is<AlterDefaultConstraintExpression>(e => e.DefaultValue.Equals(SystemMethods.NewGuid))));
            contextMock.VerifyGet(x => x.Expressions);
        }
    }
}<|MERGE_RESOLUTION|>--- conflicted
+++ resolved
@@ -1,3 +1,21 @@
+#region License
+// 
+// Copyright (c) 2007-2009, Sean Chambers <schambers80@gmail.com>
+// 
+// Licensed under the Apache License, Version 2.0 (the "License");
+// you may not use this file except in compliance with the License.
+// You may obtain a copy of the License at
+//
+//   http://www.apache.org/licenses/LICENSE-2.0
+//
+// Unless required by applicable law or agreed to in writing, software
+// distributed under the License is distributed on an "AS IS" BASIS,
+// WITHOUT WARRANTIES OR CONDITIONS OF ANY KIND, either express or implied.
+// See the License for the specific language governing permissions and
+// limitations under the License.
+//
+#endregion
+
 using System;
 using System.Collections.Generic;
 using System.Collections.ObjectModel;
@@ -460,14 +478,8 @@
             contextMock.VerifyGet(x => x.Expressions);
         }
 
-<<<<<<< HEAD
-        [Test]
-        public void CallingUniqueAddsIndexExpressionToContext()
-        {
-            var collectionMock = new Mock<ICollection<IMigrationExpression>>();
-=======
         [TestCase(Rule.Cascade), TestCase(Rule.SetDefault), TestCase(Rule.SetNull), TestCase(Rule.None)]
-        public void CallingOnUpdateSetsOnUpdateOnForeignKeyExpression(Rule rule) 
+        public void CallingOnUpdateSetsOnUpdateOnForeignKeyExpression(Rule rule)
         {
             var builder = new AlterColumnExpressionBuilder(null, null) { CurrentForeignKey = new ForeignKeyDefinition() };
             builder.OnUpdate(rule);
@@ -476,7 +488,7 @@
         }
 
         [TestCase(Rule.Cascade), TestCase(Rule.SetDefault), TestCase(Rule.SetNull), TestCase(Rule.None)]
-        public void CallingOnDeleteSetsOnDeleteOnForeignKeyExpression(Rule rule) 
+        public void CallingOnDeleteSetsOnDeleteOnForeignKeyExpression(Rule rule)
         {
             var builder = new AlterColumnExpressionBuilder(null, null) { CurrentForeignKey = new ForeignKeyDefinition() };
             builder.OnDelete(rule);
@@ -485,7 +497,7 @@
         }
 
         [TestCase(Rule.Cascade), TestCase(Rule.SetDefault), TestCase(Rule.SetNull), TestCase(Rule.None)]
-        public void CallingOnDeleteOrUpdateSetsOnUpdateAndOnDeleteOnForeignKeyExpression(Rule rule) 
+        public void CallingOnDeleteOrUpdateSetsOnUpdateAndOnDeleteOnForeignKeyExpression(Rule rule)
         {
             var builder = new AlterColumnExpressionBuilder(null, null) { CurrentForeignKey = new ForeignKeyDefinition() };
             builder.OnDeleteOrUpdate(rule);
@@ -493,12 +505,10 @@
             Assert.That(builder.CurrentForeignKey.OnDelete, Is.EqualTo(rule));
         }
 
-		[Test]
-		public void CallingIdentitySetsIsIdentityToTrue()
-		{
-			VerifyColumnProperty(c => c.IsIdentity = true, b => b.Identity());
-		}
->>>>>>> 007e9351
+        [Test]
+        public void CallingUniqueAddsIndexExpressionToContext()
+        {
+            var collectionMock = new Mock<ICollection<IMigrationExpression>>();
 
             var contextMock = new Mock<IMigrationContext>();
             contextMock.Setup(x => x.Expressions).Returns(collectionMock.Object);
