--- conflicted
+++ resolved
@@ -1,150 +1,100 @@
-﻿using System;
-using System.Collections.Generic;
-using System.Linq;
-using System.Text;
-using NUnit.Framework;
-using FluentMigrator.Runner.Generators.SqlServer;
-using NUnit.Should;
-using FluentMigrator.Runner.Generators;
-using FluentMigrator.Expressions;
-
-namespace FluentMigrator.Tests.Unit.Generators.SqlServer
-{
-
-    public class SqlServer2000DropTableTests : BaseTableDropTests
-    {
-        protected SqlServer2000Generator generator;
-
-        [SetUp]
-        public void Setup()
-        {
-            generator = new SqlServer2000Generator();
-
-
-        }
-
-        [Test]
-        public override void CanDropColumn()
-        {
-            //This does not work if it is a primary key
-            var expression = GeneratorTestHelper.GetDeleteColumnExpression();
-            var sql = generator.Generate(expression);
-
-<<<<<<< HEAD
-            var expectedSql = "\r\n\t\t\tDECLARE @default sysname, @sql nvarchar(max);\r\n\r\n\t\t\t-- get name of default constraint\r\n\t\t\tSELECT @default = name\r\n\t\t\tFROM sys.default_constraints \r\n\t\t\tWHERE parent_object_id = object_id('[TestTable1]')\r\n\t\t\tAND type = 'D'\r\n\t\t\tAND parent_column_id = (\r\n\t\t\t\tSELECT column_id \r\n\t\t\t\tFROM sys.columns \r\n\t\t\t\tWHERE object_id = object_id('[TestTable1]')\r\n\t\t\t\tAND name = '[TestColumn1]'\r\n\t\t\t);\r\n\r\n\t\t\t-- create alter table command as string and run it\r\n\t\t\tSET @sql = N'ALTER TABLE [TestTable1] DROP CONSTRAINT ' + @default;\r\n\t\t\tEXEC sp_executesql @sql;\r\n\r\n\t\t\t-- now we can finally drop column\r\n\t\t\tALTER TABLE [TestTable1] DROP COLUMN [TestColumn1];";
-
-            sql.ShouldBe(expectedSql);
-        }
-
-        [Test]
-        public override void CanDropForeignKey()
-        {
-            var expression = GeneratorTestHelper.GetDeleteForeignKeyExpression();
-            var sql = generator.Generate(expression);
-            sql.ShouldBe("ALTER TABLE [TestTable1] DROP CONSTRAINT [FK_Test]");
-        }
-
-        [Test]
-        public override void CanDropTable()
-        {
-            var expression = GeneratorTestHelper.GetDeleteTableExpression();
-
-            var sql = generator.Generate(expression);
-            sql.ShouldBe("DROP TABLE [TestTable1]");
-        }
-
-        [Test]
-        public override void CanDeleteIndex()
-        {
-            var expression = GeneratorTestHelper.GetDeleteIndexExpression();
-
-            var sql = generator.Generate(expression);
-            sql.ShouldBe("DROP INDEX [TestTable1].[TestIndex]");
-        }
-
-        [Test]
-        public override void CanDeleteSchema()
-        {
-            var expression = new DeleteSchemaExpression();
-            var result = generator.Generate(expression);
-            result.ShouldBe(string.Empty);
-        }
-
-        [Test]
-        public void CanDeleteSchemaInStrictMode()
-        {
-            generator.compatabilityMode = Runner.CompatabilityMode.STRICT;
-            Assert.Throws<DatabaseOperationNotSupportedExecption>(() => generator.Generate(new DeleteSchemaExpression()));
-        }
-    }
-}
-=======
-            var expectedSql = 
-                @"
-			DECLARE @default sysname, @sql nvarchar(max);
-
-			-- get name of default constraint
-			SELECT @default = name
-			FROM sys.default_constraints 
-			WHERE parent_object_id = object_id('[TestTable1]')
-			AND type = 'D'
-			AND parent_column_id = (
-				SELECT column_id 
-				FROM sys.columns 
-				WHERE object_id = object_id('[TestTable1]')
-				AND name = '[TestColumn1]'
-			);
-
-			-- create alter table command as string and run it
-			SET @sql = N'ALTER TABLE [TestTable1] DROP CONSTRAINT ' + @default;
-			EXEC sp_executesql @sql;
-
-			-- now we can finally drop column
-			ALTER TABLE [TestTable1] DROP COLUMN [TestColumn1];";
-
-            sql.ShouldBe(expectedSql);
-        }
-
-        [Test]
-        public override void CanDropForeignKey()
-        {
-            var expression = GeneratorTestHelper.GetDeleteForeignKeyExpression();
-            var sql = generator.Generate(expression);
-            sql.ShouldBe("ALTER TABLE [TestTable1] DROP CONSTRAINT [FK_Test]");
-        }
-
-        [Test]
-        public override void CanDropTable()
-        {
-            var expression = GeneratorTestHelper.GetDeleteTableExpression();
-
-            var sql = generator.Generate(expression);
-            sql.ShouldBe("DROP TABLE [TestTable1]");
-        }
-
-        [Test]
-        public override void CanDeleteIndex()
-        {
-            var expression = GeneratorTestHelper.GetDeleteIndexExpression();
-
-            var sql = generator.Generate(expression);
-            sql.ShouldBe("DROP INDEX [TestTable1].[TestIndex]");
-        }
-
-        [Test]
-        public override void CanDeleteSchema()
-        {
-            var expression = new DeleteSchemaExpression();
-            var result = generator.Generate(expression);
-            result.ShouldBe(string.Empty);
-        }
-
-        [Test]
-        public void CanDeleteSchemaInStrictMode()
-        {
-            generator.compatabilityMode = Runner.CompatabilityMode.STRICT;
-            Assert.Throws<DatabaseOperationNotSupportedExecption>(() => generator.Generate(new DeleteSchemaExpression()));
-        }
-    }
-}
->>>>>>> be68560c
+﻿using System;
+using System.Collections.Generic;
+using System.Linq;
+using System.Text;
+using NUnit.Framework;
+using FluentMigrator.Runner.Generators.SqlServer;
+using NUnit.Should;
+using FluentMigrator.Runner.Generators;
+using FluentMigrator.Expressions;
+
+namespace FluentMigrator.Tests.Unit.Generators.SqlServer
+{
+
+    public class SqlServer2000DropTableTests : BaseTableDropTests
+    {
+        protected SqlServer2000Generator generator;
+
+        [SetUp]
+        public void Setup()
+        {
+            generator = new SqlServer2000Generator();
+
+
+        }
+
+        [Test]
+        public override void CanDropColumn()
+        {
+            //This does not work if it is a primary key
+            var expression = GeneratorTestHelper.GetDeleteColumnExpression();
+            var sql = generator.Generate(expression);
+
+            var expectedSql = 
+                @"
+			DECLARE @default sysname, @sql nvarchar(max);
+
+			-- get name of default constraint
+			SELECT @default = name
+			FROM sys.default_constraints 
+			WHERE parent_object_id = object_id('[TestTable1]')
+			AND type = 'D'
+			AND parent_column_id = (
+				SELECT column_id 
+				FROM sys.columns 
+				WHERE object_id = object_id('[TestTable1]')
+				AND name = '[TestColumn1]'
+			);
+
+			-- create alter table command as string and run it
+			SET @sql = N'ALTER TABLE [TestTable1] DROP CONSTRAINT ' + @default;
+			EXEC sp_executesql @sql;
+
+			-- now we can finally drop column
+			ALTER TABLE [TestTable1] DROP COLUMN [TestColumn1];";
+
+            sql.ShouldBe(expectedSql);
+        }
+
+        [Test]
+        public override void CanDropForeignKey()
+        {
+            var expression = GeneratorTestHelper.GetDeleteForeignKeyExpression();
+            var sql = generator.Generate(expression);
+            sql.ShouldBe("ALTER TABLE [TestTable1] DROP CONSTRAINT [FK_Test]");
+        }
+
+        [Test]
+        public override void CanDropTable()
+        {
+            var expression = GeneratorTestHelper.GetDeleteTableExpression();
+
+            var sql = generator.Generate(expression);
+            sql.ShouldBe("DROP TABLE [TestTable1]");
+        }
+
+        [Test]
+        public override void CanDeleteIndex()
+        {
+            var expression = GeneratorTestHelper.GetDeleteIndexExpression();
+
+            var sql = generator.Generate(expression);
+            sql.ShouldBe("DROP INDEX [TestTable1].[TestIndex]");
+        }
+
+        [Test]
+        public override void CanDeleteSchema()
+        {
+            var expression = new DeleteSchemaExpression();
+            var result = generator.Generate(expression);
+            result.ShouldBe(string.Empty);
+        }
+
+        [Test]
+        public void CanDeleteSchemaInStrictMode()
+        {
+            generator.compatabilityMode = Runner.CompatabilityMode.STRICT;
+            Assert.Throws<DatabaseOperationNotSupportedExecption>(() => generator.Generate(new DeleteSchemaExpression()));
+        }
+    }
+}