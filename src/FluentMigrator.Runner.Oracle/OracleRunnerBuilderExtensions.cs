--- conflicted
+++ resolved
@@ -52,11 +52,7 @@
         /// <param name="builder">The builder to add the Oracle-specific services to</param>
         private static void RegisterOracleGenerator(IMigrationRunnerBuilder builder)
         {
-<<<<<<< HEAD
-            builder.Services.TryAddScoped<OracleGenerator>();
-=======
             builder.Services.TryAddScoped<IOracleGenerator, OracleGenerator>();
->>>>>>> 3f04ea71
         }
 
         /// <summary>
@@ -65,33 +61,20 @@
         /// <param name="builder">The builder to add the Oracle-specific services to</param>
         private static void RegisterOracle12CGenerator(IMigrationRunnerBuilder builder)
         {
-<<<<<<< HEAD
-            builder.Services.TryAddScoped<Oracle12CGenerator>();
-=======
             builder.Services.TryAddScoped<IOracle12CGenerator, Oracle12CGenerator>();
->>>>>>> 3f04ea71
         }
 
         /// <summary>
         /// Register Oracle processor dependencies
         /// </summary>
         /// <param name="builder">The builder to add the Oracle-specific services to</param>
-<<<<<<< HEAD
-        private static IMigrationRunnerBuilder RegisterOracleProcessor(IMigrationRunnerBuilder builder)
-=======
         private static void RegisterOracleProcessor<T>(IMigrationRunnerBuilder builder)
             where T : OracleProcessor
->>>>>>> 3f04ea71
         {
             RegisterOracleQuoter(builder);
 
             builder.Services
                 .AddScoped<OracleDbFactory>()
-<<<<<<< HEAD
-                .AddScoped<OracleProcessor>()
-                .AddScoped<OracleProcessorBase>(sp => sp.GetRequiredService<OracleProcessor>())
-                .AddScoped<IMigrationProcessor>(sp => sp.GetRequiredService<OracleProcessor>());
-=======
                 .AddScoped<T>()
                 .AddScoped<OracleProcessorBase>(sp => sp.GetRequiredService<T>())
                 .AddScoped<IMigrationProcessor>(sp => sp.GetRequiredService<T>());
@@ -140,169 +123,86 @@
             RegisterOracleProcessor<OracleProcessor>(builder);
 
             builder.Services.AddScoped<IMigrationGenerator>(sp => sp.GetRequiredService<IOracleGenerator>());
->>>>>>> 3f04ea71
-
-            return builder;
-        }
-
-        /// <summary>
-        /// Register Oracle managed processor dependencies
-        /// </summary>
-        /// <param name="builder">The builder to add the Oracle-specific services to</param>
-        private static IMigrationRunnerBuilder RegisterOracleManagedProcessor(IMigrationRunnerBuilder builder)
-        {
-<<<<<<< HEAD
-            RegisterOracleQuoter(builder);
-
-            builder.Services
-                .AddScoped<OracleManagedDbFactory>()
-                .AddScoped<OracleManagedProcessor>()
-                .AddScoped<OracleProcessorBase>(sp => sp.GetRequiredService<OracleManagedProcessor>())
-                .AddScoped<IMigrationProcessor>(sp => sp.GetRequiredService<OracleManagedProcessor>());
-
-            return builder;
-        }
-
-        /// <summary>
-        /// Register dotConnection Oracle processor dependencies
-        /// </summary>
-        /// <param name="builder">The builder to add the Oracle-specific services to</param>
-        private static IMigrationRunnerBuilder RegisterDotConnectOracleProcessor(IMigrationRunnerBuilder builder)
-        {
-            RegisterOracleQuoter(builder);
-
-            builder.Services
-                .AddScoped<DotConnectOracleDbFactory>()
-                .AddScoped<DotConnectOracleProcessor>()
-                .AddScoped<IMigrationProcessor>(sp => sp.GetRequiredService<DotConnectOracleProcessor>());
-
-            return builder;
-        }
-
-        /// <summary>
-        /// Adds Oracle support
-        /// </summary>
-        /// <param name="builder">The builder to add the Oracle-specific services to</param>
-        /// <returns>The migration runner builder</returns>
-        public static IMigrationRunnerBuilder AddOracle(this IMigrationRunnerBuilder builder)
+
+            return builder;
+        }
+
+        /// <summary>
+        /// Adds managed Oracle support
+        /// </summary>
+        /// <param name="builder">The builder to add the managed Oracle-specific services to</param>
+        /// <returns>The migration runner builder</returns>
+        public static IMigrationRunnerBuilder AddOracleManaged(this IMigrationRunnerBuilder builder)
         {
             RegisterOracleGenerator(builder);
 
-            RegisterOracleProcessor(builder);
-
-            builder.Services.AddScoped<IMigrationGenerator>(sp => sp.GetRequiredService<OracleGenerator>());
-
-            return builder;
-        }
-
-        /// <summary>
-        /// Adds managed Oracle support
+            RegisterOracleManagedProcessor<OracleManagedProcessor>(builder);
+
+            builder.Services.AddScoped<IMigrationGenerator>(sp => sp.GetRequiredService<IOracleGenerator>());
+
+            return builder;
+        }
+
+        /// <summary>
+        /// Adds .Connect Oracle support
+        /// </summary>
+        /// <param name="builder">The builder to add the .Connect Oracle-specific services to</param>
+        /// <returns>The migration runner builder</returns>
+        public static IMigrationRunnerBuilder AddDotConnectOracle(this IMigrationRunnerBuilder builder)
+        {
+            RegisterOracleGenerator(builder);
+
+            RegisterDotConnectOracleProcessor<DotConnectOracleProcessor>(builder);
+
+            builder.Services.AddScoped<IMigrationGenerator>(sp => sp.GetRequiredService<IOracleGenerator>());
+
+            return builder;
+        }
+
+        /// <summary>
+        /// Adds Oracle 12c support
+        /// </summary>
+        /// <param name="builder">The builder to add the Oracle-specific services to</param>
+        /// <returns>The migration runner builder</returns>
+        public static IMigrationRunnerBuilder AddOracle12C(this IMigrationRunnerBuilder builder)
+        {
+            RegisterOracle12CGenerator(builder);
+
+            RegisterOracleProcessor<Oracle12CProcessor>(builder);
+
+            builder.Services.AddScoped<IMigrationGenerator>(sp => sp.GetRequiredService<IOracle12CGenerator>());
+
+            return builder;
+        }
+
+        /// <summary>
+        /// Adds managed Oracle 12c support
         /// </summary>
         /// <param name="builder">The builder to add the managed Oracle-specific services to</param>
         /// <returns>The migration runner builder</returns>
-        public static IMigrationRunnerBuilder AddOracleManaged(this IMigrationRunnerBuilder builder)
-        {
-            RegisterOracleGenerator(builder);
-
-            RegisterOracleManagedProcessor(builder);
-
-            builder.Services.AddScoped<IMigrationGenerator>(sp => sp.GetRequiredService<OracleGenerator>());
-
-=======
-            RegisterOracleGenerator(builder);
-
-            RegisterOracleManagedProcessor<OracleManagedProcessor>(builder);
-
-            builder.Services.AddScoped<IMigrationGenerator>(sp => sp.GetRequiredService<IOracleGenerator>());
-
->>>>>>> 3f04ea71
-            return builder;
-        }
-
-        /// <summary>
-        /// Adds .Connect Oracle support
+        public static IMigrationRunnerBuilder AddOracle12CManaged(this IMigrationRunnerBuilder builder)
+        {
+            RegisterOracle12CGenerator(builder);
+
+            RegisterOracleManagedProcessor<Oracle12CManagedProcessor>(builder);
+
+            builder.Services.AddScoped<IMigrationGenerator>(sp => sp.GetRequiredService<IOracle12CGenerator>());
+
+            return builder;
+        }
+
+        /// <summary>
+        /// Adds .Connect Oracle 12c support
         /// </summary>
         /// <param name="builder">The builder to add the .Connect Oracle-specific services to</param>
         /// <returns>The migration runner builder</returns>
-        public static IMigrationRunnerBuilder AddDotConnectOracle(this IMigrationRunnerBuilder builder)
-        {
-            RegisterOracleGenerator(builder);
-
-<<<<<<< HEAD
-            RegisterDotConnectOracleProcessor(builder);
-
-            builder.Services.AddScoped<IMigrationGenerator>(sp => sp.GetRequiredService<OracleGenerator>());
-=======
-            RegisterDotConnectOracleProcessor<DotConnectOracleProcessor>(builder);
-
-            builder.Services.AddScoped<IMigrationGenerator>(sp => sp.GetRequiredService<IOracleGenerator>());
->>>>>>> 3f04ea71
-
-            return builder;
-        }
-
-        /// <summary>
-        /// Adds Oracle 12c support
-        /// </summary>
-        /// <param name="builder">The builder to add the Oracle-specific services to</param>
-        /// <returns>The migration runner builder</returns>
-        public static IMigrationRunnerBuilder AddOracle12C(this IMigrationRunnerBuilder builder)
+        public static IMigrationRunnerBuilder AddDotConnectOracle12C(this IMigrationRunnerBuilder builder)
         {
             RegisterOracle12CGenerator(builder);
 
-<<<<<<< HEAD
-            RegisterOracleProcessor(builder);
-
-            builder.Services.AddScoped<IMigrationGenerator>(sp => sp.GetRequiredService<Oracle12CGenerator>());
-=======
-            RegisterOracleProcessor<Oracle12CProcessor>(builder);
+            RegisterDotConnectOracleProcessor<DotConnectOracle12CProcessor>(builder);
 
             builder.Services.AddScoped<IMigrationGenerator>(sp => sp.GetRequiredService<IOracle12CGenerator>());
->>>>>>> 3f04ea71
-
-            return builder;
-        }
-
-        /// <summary>
-        /// Adds managed Oracle 12c support
-        /// </summary>
-        /// <param name="builder">The builder to add the managed Oracle-specific services to</param>
-        /// <returns>The migration runner builder</returns>
-        public static IMigrationRunnerBuilder AddOracle12CManaged(this IMigrationRunnerBuilder builder)
-        {
-            RegisterOracle12CGenerator(builder);
-
-<<<<<<< HEAD
-            RegisterOracleManagedProcessor(builder);
-
-            builder.Services.AddScoped<IMigrationGenerator>(sp => sp.GetRequiredService<Oracle12CGenerator>());
-=======
-            RegisterOracleManagedProcessor<Oracle12CManagedProcessor>(builder);
-
-            builder.Services.AddScoped<IMigrationGenerator>(sp => sp.GetRequiredService<IOracle12CGenerator>());
->>>>>>> 3f04ea71
-
-            return builder;
-        }
-
-        /// <summary>
-        /// Adds .Connect Oracle 12c support
-        /// </summary>
-        /// <param name="builder">The builder to add the .Connect Oracle-specific services to</param>
-        /// <returns>The migration runner builder</returns>
-        public static IMigrationRunnerBuilder AddDotConnectOracle12C(this IMigrationRunnerBuilder builder)
-        {
-            RegisterOracle12CGenerator(builder);
-
-<<<<<<< HEAD
-            RegisterDotConnectOracleProcessor(builder);
-
-            builder.Services.AddScoped<IMigrationGenerator>(sp => sp.GetRequiredService<Oracle12CGenerator>());
-=======
-            RegisterDotConnectOracleProcessor<DotConnectOracle12CProcessor>(builder);
-
-            builder.Services.AddScoped<IMigrationGenerator>(sp => sp.GetRequiredService<IOracle12CGenerator>());
->>>>>>> 3f04ea71
 
             return builder;
         }
