--- conflicted
+++ resolved
@@ -22,16 +22,6 @@
 namespace FluentMigrator.Runner.Initialization
 {
     /// <summary>
-<<<<<<< HEAD
-    /// An interface to get all migrations (unfiltered)
-    /// </summary>
-    public interface IMigrationSource
-    {
-        /// <summary>
-        /// Returns all found (unfiltered) <see cref="IMigration"/> instances.
-        /// </summary>
-        /// <returns></returns>
-=======
     /// The source for all types implementing <see cref="IMigration"/> and having the <see cref="MigrationAttribute"/>
     /// </summary>
     [Obsolete("Use IFilteringMigrationSource to get optimal performance")]
@@ -43,7 +33,6 @@
         /// </summary>
         /// <returns>the instances for all found types implementing <see cref="IMigration"/> and having
         /// the <see cref="MigrationAttribute"/></returns>
->>>>>>> 84c35411
         [NotNull, ItemNotNull]
         IEnumerable<IMigration> GetMigrations();
     }
