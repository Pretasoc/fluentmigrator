#region License
// Copyright (c) 2018, FluentMigrator Project
//
// Licensed under the Apache License, Version 2.0 (the "License");
// you may not use this file except in compliance with the License.
// You may obtain a copy of the License at
//
// http://www.apache.org/licenses/LICENSE-2.0
//
// Unless required by applicable law or agreed to in writing, software
// distributed under the License is distributed on an "AS IS" BASIS,
// WITHOUT WARRANTIES OR CONDITIONS OF ANY KIND, either express or implied.
// See the License for the specific language governing permissions and
// limitations under the License.
#endregion

using System;
using System.Collections.Concurrent;
using System.Collections.Generic;
using System.Linq;

using JetBrains.Annotations;

using Microsoft.Extensions.DependencyInjection;

namespace FluentMigrator.Runner.Initialization
{
    public class MigrationSource : IMigrationSource
    {
        [NotNull]
        private readonly IAssemblySource _source;

        [NotNull]
        private readonly IMigrationRunnerConventions _conventions;

        [CanBeNull]
        private readonly IServiceProvider _serviceProvider;

        [NotNull]
        private readonly ConcurrentDictionary<Type, IMigration> _instanceCache = new ConcurrentDictionary<Type, IMigration>();

        [NotNull, ItemNotNull]
        private readonly IEnumerable<IMigrationSourceItem> _sourceItems;

        /// <summary>
        /// Initializes a new instance of the <see cref="ProfileSource"/> class.
        /// </summary>
        /// <param name="source">The assembly source</param>
        /// <param name="conventions">The migration runner conventios</param>
        /// <param name="serviceProvider">The service provider</param>
        /// <param name="sourceItems">The additional migration source items</param>
        public MigrationSource(
            [NotNull] IAssemblySource source,
            [NotNull] IMigrationRunnerConventions conventions,
            [NotNull] IServiceProvider serviceProvider,
            [NotNull, ItemNotNull] IEnumerable<IMigrationSourceItem> sourceItems)
        {
            _source = source;
            _conventions = conventions;
            _serviceProvider = serviceProvider;
            _sourceItems = sourceItems;
        }

        /// <summary>
        /// Initializes a new instance of the <see cref="ProfileSource"/> class.
        /// </summary>
        /// <param name="source">The assembly source</param>
        /// <param name="conventions">The migration runner conventios</param>
        /// <param name="serviceProvider">The service provider</param>
        public MigrationSource(
            [NotNull] IAssemblySource source,
            [NotNull] IMigrationRunnerConventions conventions,
            [NotNull] IServiceProvider serviceProvider)
        {
            _source = source;
            _conventions = conventions;
            _serviceProvider = serviceProvider;
            _sourceItems = Enumerable.Empty<IMigrationSourceItem>();
        }

<<<<<<< HEAD
=======
        /// <summary>
        /// Initializes a new instance of the <see cref="ProfileSource"/> class.
        /// </summary>
        /// <param name="source">The assembly source</param>
        /// <param name="conventions">The migration runner conventios</param>
        [Obsolete]
        public MigrationSource(
            [NotNull] IAssemblySource source,
            [NotNull] IMigrationRunnerConventions conventions)
        {
            _source = source;
            _conventions = conventions;
            _sourceItems = Enumerable.Empty<IMigrationSourceItem>();
        }

>>>>>>> 99fe98f6
        /// <inheritdoc />
        public IEnumerable<IMigration> GetMigrations()
        {
            var instances =
                from type in GetMigrationTypeCandidates()
                where !type.IsAbstract && typeof(IMigration).IsAssignableFrom(type)
                where _conventions.TypeIsMigration(type)
                select _instanceCache.GetOrAdd(type, CreateInstance);
            return instances;
        }

        private IEnumerable<Type> GetMigrationTypeCandidates()
        {
            return _source
                .Assemblies.SelectMany(a => a.GetExportedTypes())
                .Union(_sourceItems.SelectMany(i => i.MigrationTypeCandidates));
        }

        private IMigration CreateInstance(Type type)
        {
            if (_serviceProvider == null)
            {
                return (IMigration)Activator.CreateInstance(type);
            }

            return (IMigration)ActivatorUtilities.CreateInstance(_serviceProvider, type);
        }
    }
}<|MERGE_RESOLUTION|>--- conflicted
+++ resolved
@@ -78,24 +78,6 @@
             _sourceItems = Enumerable.Empty<IMigrationSourceItem>();
         }
 
-<<<<<<< HEAD
-=======
-        /// <summary>
-        /// Initializes a new instance of the <see cref="ProfileSource"/> class.
-        /// </summary>
-        /// <param name="source">The assembly source</param>
-        /// <param name="conventions">The migration runner conventios</param>
-        [Obsolete]
-        public MigrationSource(
-            [NotNull] IAssemblySource source,
-            [NotNull] IMigrationRunnerConventions conventions)
-        {
-            _source = source;
-            _conventions = conventions;
-            _sourceItems = Enumerable.Empty<IMigrationSourceItem>();
-        }
-
->>>>>>> 99fe98f6
         /// <inheritdoc />
         public IEnumerable<IMigration> GetMigrations()
         {
