--- conflicted
+++ resolved
@@ -1,21 +1,13 @@
 ﻿<Project Sdk="Microsoft.NET.Sdk">
   <PropertyGroup>
     <OutputType>Exe</OutputType>
-<<<<<<< HEAD
-    <TargetFramework>net461</TargetFramework>
-=======
     <TargetFrameworks>net40;net45</TargetFrameworks>
->>>>>>> 72cc1921
     <AssemblyName>Migrate</AssemblyName>
     <PackageId>FluentMigrator.Console</PackageId>
     <SignAssembly>true</SignAssembly>
     <AssemblyOriginatorKeyFile>..\..\FluentMigrator.snk</AssemblyOriginatorKeyFile>
     <Description>Console runner for FluentMigrator</Description>
-<<<<<<< HEAD
-    <IsTool>true</IsTool>
-=======
     <IsPackable>false</IsPackable>
->>>>>>> 72cc1921
   </PropertyGroup>
 
   <Import Project="$(MSBuildThisFileDirectory)../../PackageTool.proj" />
